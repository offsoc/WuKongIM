--- conflicted
+++ resolved
@@ -138,16 +138,6 @@
 
 | Project Name | Github Address | Example | Documentation | Description |
 | ---- | ---------- | --------- | ---- |  ---- |
-<<<<<<< HEAD
-|   WuKongIM   |   [Github](https://github.com/WuKongIM/WuKongIM)         |     [Gitee](https://gitee.com/WuKongDev/WuKongIM)  | Apache2.0   |    WuKongIM communication end, responsible for long connection maintenance, message delivery, etc.   |
-|   WuKongIMAndroidSDK   |   [Github](https://github.com/WuKongIM/WuKongIMAndroidSDK)         |     [Gitee](https://gitee.com/WuKongDev/WuKongIMAndroidSDK) | Apache2.0       |    WuKongIM's Android SDK  |
-|   WuKongIMiOSSDK   |   [Github](https://github.com/WuKongIM/WuKongIMiOSSDK)         |     [Gitee](https://gitee.com/WuKongDev/WuKongIMiOSSDK)  | Apache2.0     |    WuKongIM's iOS SDK  |
-|   WuKongIMUniappSDK   |   [Github](https://github.com/WuKongIM/WuKongIMUniappSDK)         |     [Gitee](https://gitee.com/WuKongDev/WuKongIMUniappSDK)  | Apache2.0     |    WuKongIM's Uniapp SDK  |
-|   WuKongIMJSSDK   |   [Github](https://github.com/WuKongIM/WuKongIMJSSDK)         |     [Gitee](https://gitee.com/WuKongDev/WuKongIMJSSDK)   | Apache2.0    |    WuKongIM's JS SDK  |
-|   WuKongIMFlutterSDK   |    [Github](https://github.com/WuKongIM/WuKongIMFlutterSDK)        |    [Gitee](https://gitee.com/WuKongDev/WuKongIMFlutterSDK)   | Apache2.0  |    WuKongIM's Flutter SDK |
-|   WuKongIMReactNativeDemo   |   [Github](https://github.com/wengqianshan/WuKongIMReactNative)         |     None  | Apache2.0    |    WuKongIM's React Native Demo (provided by contributor [wengqianshan](https://github.com/wengqianshan))  |
-
-=======
 |   WuKongIM   |   [Github](https://github.com/WuKongIM/WuKongIM)         |     无  |  [Documentation](https://githubim.com/sdk/android.html)  &nbsp;&nbsp;&nbsp;&nbsp;       |    WuKongIM communication end, responsible for long connection maintenance, message delivery, etc. |
 |   WuKongIMAndroidSDK   |   [Github](https://github.com/WuKongIM/WuKongIMAndroidSDK)         |     [Example](https://github.com/WuKongIM/WuKongIMAndroidSDK/tree/master/app) | [Documentation](https://githubim.com/sdk/android.html)    |    WuKongIM's Android SDK  |
 |   WuKongIMiOSSDK   |   [Github](https://github.com/WuKongIM/WuKongIMiOSSDK)         |     [Example](https://github.com/WuKongIM/WuKongIMiOSSDK/tree/main/Example)  | [Documentation](https://githubim.com/sdk/ios.html)     |    WuKongIM's iOS SDK  |
@@ -155,7 +145,6 @@
 |   WuKongIMJSSDK   |   [Github](https://github.com/WuKongIM/WuKongIMJSSDK)         |     [Example](https://github.com/WuKongIM/WuKongIMJSSDK/tree/main/examples)   | [Documentation](https://githubim.com/sdk/javascript.html)     |    WuKongIM's JS SDK  |
 |   WuKongIMFlutterSDK   |    [Github](https://github.com/WuKongIM/WuKongIMFlutterSDK)        |    [Example](https://github.com/WuKongIM/WuKongIMFlutterSDK/tree/master/example)   |[Documentation](https://githubim.com/sdk/flutter.html)    |    WuKongIM's Flutter SDK |
 |   WuKongIMReactNativeDemo   |   [Github](https://github.com/wengqianshan/WuKongIMReactNative)         |     None  |  None  |    WuKongIM's React Native Demo (provided by contributor [wengqianshan](https://github.com/wengqianshan))  |
->>>>>>> 5f5fe1fd
 
 Illustration
 ---------------
