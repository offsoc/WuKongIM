--- conflicted
+++ resolved
@@ -113,7 +113,6 @@
 
 | Project Name | Github Address | Gitee Address | Documentation | Description |
 | ---- | ---------- | --------- | ---- |  ---- |
-<<<<<<< HEAD
 |   WuKongIM   |   [Github](https://github.com/WuKongIM/WuKongIM)         |     [Gitee](https://gitee.com/WuKongDev/WuKongIM)  | Apache2.0   |    WuKongIM communication end, responsible for long connection maintenance, message delivery, etc.   |
 |   WuKongIMAndroidSDK   |   [Github](https://github.com/WuKongIM/WuKongIMAndroidSDK)         |     [Gitee](https://gitee.com/WuKongDev/WuKongIMAndroidSDK) | Apache2.0       |    WuKongIM's Android SDK  |
 |   WuKongIMiOSSDK   |   [Github](https://github.com/WuKongIM/WuKongIMiOSSDK)         |     [Gitee](https://gitee.com/WuKongDev/WuKongIMiOSSDK)  | Apache2.0     |    WuKongIM's iOS SDK  |
@@ -122,15 +121,6 @@
 |   WuKongIMFlutterSDK   |    [Github](https://github.com/WuKongIM/WuKongIMFlutterSDK)        |    [Gitee](https://gitee.com/WuKongDev/WuKongIMFlutterSDK)   | Apache2.0  |    WuKongIM's Flutter SDK |
 |   WuKongIMReactNativeDemo   |   [Github](https://github.com/wengqianshan/WuKongIMReactNative)         |     None  | Apache2.0    |    WuKongIM's React Native Demo (provided by contributor [wengqianshan](https://github.com/wengqianshan))  |
 
-=======
-|   WuKongIM   |   [Github](https://github.com/WuKongIM/WuKongIM)         |     [Gitee](https://gitee.com/WuKongDev/WuKongIM) | &nbsp;&nbsp;&nbsp;&nbsp; [Documentation](https://githubim.com/sdk/android.html)  &nbsp;&nbsp;&nbsp;&nbsp;       |    WuKongIM communication end, responsible for long connection maintenance, message delivery, etc. |
-|   WuKongIMAndroidSDK   |   [Github](https://github.com/WuKongIM/WuKongIMAndroidSDK)         |     [Gitee](https://gitee.com/WuKongDev/WuKongIMAndroidSDK) | [Documentation](https://githubim.com/sdk/android.html)    |    WuKongIM's Android SDK  |
-|   WuKongIMiOSSDK   |   [Github](https://github.com/WuKongIM/WuKongIMiOSSDK)         |     [Gitee](https://gitee.com/WuKongDev/WuKongIMiOSSDK)  | [Documentation](https://githubim.com/sdk/ios.html)     |    WuKongIM's iOS SDK  |
-|   WuKongIMUniappSDK   |   [Github](https://github.com/WuKongIM/WuKongIMUniappSDK)         |     [Gitee](https://gitee.com/WuKongDev/WuKongIMUniappSDK)  | [Documentation](https://githubim.com/sdk/uniapp.html)      |    WuKongIM's Uniapp SDK  |
-|   WuKongIMJSSDK   |   [Github](https://github.com/WuKongIM/WuKongIMJSSDK)         |     [Gitee](https://gitee.com/WuKongDev/WuKongIMJSSDK)   | [Documentation](https://githubim.com/sdk/javascript.html)     |    WuKongIM's JS SDK  |
-|   WuKongIMFlutterSDK   |    [Github](https://github.com/WuKongIM/WuKongIMFlutterSDK)        |    [Gitee](https://gitee.com/WuKongDev/WuKongIMFlutterSDK)   |[Documentation](https://githubim.com/sdk/flutter.html)    |    WuKongIM's Flutter SDK |
-|   WuKongIMReactNativeDemo   |   [Github](https://github.com/wengqianshan/WuKongIMReactNative)         |     None  |  None  |    WuKongIM's React Native Demo (provided by contributor [wengqianshan](https://github.com/wengqianshan))  |
->>>>>>> f756a599
 
 Illustration
 ---------------
