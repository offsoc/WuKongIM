##  悟空IM（让信息传递更简单）

8年积累，沉淀出来的高性能通用通讯服务，支持即时通讯，站内/系统消息，消息中台，物联网通讯，音视频信令，直播弹幕，客服系统，AI通讯，即时社区等场景。

（注意：此项目是一个通用的底层即时通讯服务，上层需要对接自己的具体业务系统（通过webhook和datasource机制非常轻松与自己业务系统对接），此项目核心点主要维护大量客户端的长连接，并根据第三方业务系统配置的投递消息规则进行消息投递。）

`本项目需要在go1.20.0或以上环境编译`


[English](./README.md)

<p align="center">
<img align="left" height="110" src="./docs/logo.png">
<ul>
<!-- <li><strong>QQ群</strong>: <a href="#">750224611</a></li> -->
<!-- <li><strong>微信</strong>: <a href="#">wukongimgo（备注进群）</a></li> -->
<li><strong>官网</strong>: https://githubim.com</li>
<li><strong>通讯协议</strong>: <a href="https://githubim.com/guide/proto.html">WuKongIM协议</a></li>
<li><strong>提问</strong>: https://github.com/WuKongIM/WuKongIM/issues</li>
<li><strong>文档</strong>: https://githubim.com</li>
</ul>
</p>

[![](https://img.shields.io/github/license/WuKongIM/WuKongIM?color=yellow&style=flat-square)](./LICENSE)
[![](https://img.shields.io/badge/go-%3E%3D1.20-30dff3?style=flat-square&logo=go)](https://github.com/WuKongIM/WuKongIM)
[![](https://img.shields.io/badge/go%20report-A+-brightgreen.svg?style=flat)](https://goreportcard.com/report/github.com/WuKongIM/WuKongIM)
<a href="https://join.slack.com/t/wukongim/shared_invite/zt-22o7we8on-2iKNUmgigB9ERdF9XUivmw"><img src="https://img.shields.io/badge/Slack-99%2B-blueviolet?logo=slack&amp;logoColor=white"></a>

演示
--------

**实战项目**

唐僧叨叨(通讯层基于WuKongIM)：https://github.com/TangSengDaoDao/TangSengDaoDaoServer

**聊天Demo**

![image](./docs/demo.gif)

web聊天场景演示： http://imdemo.githubim.com

后端监控演示： http://monitor.githubim.com/web

<!-- 愿景
--------

深知开发一个即时通讯系统的复杂性，我们希望通过开源的方式，让更多的开发者可以快速的搭建自己的即时通讯系统，让信息传递更简单。 -->


特点
--------

- 📚 完全自研：自研消息数据库，消息分区永久存储，自研二进制协议(支持自定义)，重写Go底层网络库，无缝支持TCP和websocket。
- 🚀 性能强劲：单机支持百万用户同时在线，单机16w/秒消息（包括DB操作）吞吐量,一个频道支持万人同时订阅。
- 🔔 零依赖：没有依赖任何第三方组件，部署简单，一条命令即可启动
- 🔐 安全：消息通道和消息内容全程加密，防中间人攻击和窜改消息内容。
- 🧱 扩展性强：采用频道设计理念，目前支持群组频道，点对点频道，后续可以根据自己业务自定义频道可实现机器人频道，客服频道等等。


功能特性
---------------


- [x] 支持自定义消息
- [x] 支持订阅/发布者模式
- [x] 支持个人/群聊/客服/社区资讯频道
- [x] 支持频道黑明单
- [x] 支持频道白名单
- [x] 支持消息永久漫游，换设备登录，消息不丢失
- [x] 支持在线状态，支持同账号多设备同时在线
- [x] 支持多设备消息实时同步
- [x] 支持用户最近会话列表服务端维护
- [x] 支持指令消息
- [x] 支持离线指令接口
- [x] 支持Webhook，轻松对接自己的业务系统
- [x] 支持Datasource，无缝对接自己的业务系统数据源
- [x] 支持Websocket连接
- [x] 支持TLS 1.3
- [x] 支持Prometheus监控
- [x] 监控系统开发
- [x] 支持Windows系统(仅开发用)
- [x] 支持流式消息，类似chatgpt的结果输出流
- [ ] 支持分布式



快速运行
---------------

```shell

git clone https://github.com/WuKongIM/WuKongIM.git

cd WuKongIM

go run main.go --config config/wk.yaml

```

查询系统信息: http://127.0.0.1:5001/varz

查看监控信息： http://127.0.0.1:5300/web

客户端演示地址：http://127.0.0.1:5172/chatdemo

其他部署方式详见文档：http://githubim.com/guide/quickstart

端口解释:

```
5001: api端口
5100: tcp长连接端口
5172: demo端口
5200: websocket长连接端口
5300: 监控系统端口
```

分布式部署
---------------

```shell

wukongim --node-id=1 --listen-addr=127.0.0.1:11110

wukongim --node-id=2 --listen-addr=127.0.0.1:11111  --join=127.0.0.1:11110

```

启动两个logic和一个gateway节点，其中一个logic节点作为主节点，另一个作为备用节点，gateway节点作为网关节点，客户端连接gateway节点，gateway节点会自动将消息投递到logic节点，logic节点之间会自动同步数据。

```shell

wukongim logic --node-id=1 --listen-addr=127.0.0.1:11110

wukongim logic --node-id=1 --listen-addr=127.0.0.1:11111 --join=127.0.0.1:11110

wukongim gateway --listen-addr=127.0.0.1:11113 --logic-addr=127.0.0.1:11111
```


配套SDK源码和Demo
---------------


<<<<<<< HEAD
| 项目名 | Github地址 | Gitee地址 | 开源协议 | 说明 |
| ---- | ---------- | --------- | ---- |  ---- |
|   WuKongIM   |   [Github](https://github.com/WuKongIM/WuKongIM)         |     [Gitee](https://gitee.com/WuKongDev/WuKongIM)  | Apache2.0   |    悟空IM通讯端，负责长连接维护，消息投递等等   |
|   WuKongIMAndroidSDK   |   [Github](https://github.com/WuKongIM/WuKongIMAndroidSDK)         |     [Gitee](https://gitee.com/WuKongDev/WuKongIMAndroidSDK) | Apache2.0       |    悟空IM的Android SDK  |
|   WuKongIMiOSSDK   |   [Github](https://github.com/WuKongIM/WuKongIMiOSSDK)         |     [Gitee](https://gitee.com/WuKongDev/WuKongIMiOSSDK)  | Apache2.0     |    悟空IM的iOS SDK  |
|   WuKongIMUniappSDK   |   [Github](https://github.com/WuKongIM/WuKongIMUniappSDK)         |     [Gitee](https://gitee.com/WuKongDev/WuKongIMUniappSDK)  | Apache2.0     |    悟空IM的 Uniapp SDK  |
|   WuKongIMJSSDK   |   [Github](https://github.com/WuKongIM/WuKongIMJSSDK)         |     [Gitee](https://gitee.com/WuKongDev/WuKongIMJSSDK)   | Apache2.0    |    悟空IM的 JS SDK  |
|   WuKongIMFlutterSDK   |    [Github](https://github.com/WuKongIM/WuKongIMFlutterSDK)        |    [Gitee](https://gitee.com/WuKongDev/WuKongIMFlutterSDK)   | Apache2.0  |    悟空IM的 Flutter SDK |
|   WuKongIMReactNativeDemo   |   [Github](https://github.com/wengqianshan/WuKongIMReactNative)         |     无  | Apache2.0    |    悟空IM的 React Native Demo(由贡献者 [wengqianshan](https://github.com/wengqianshan) 提供)  |

=======
>>>>>>> f756a599

| 项目名 | Github地址 | Gitee地址 | 文档 | 说明 |
| ---- | ---------- | --------- | ---- |  ---- |
|   WuKongIM   |   [Github](https://github.com/WuKongIM/WuKongIM)         |     [Gitee](https://gitee.com/WuKongDev/WuKongIM) | &nbsp;&nbsp;&nbsp;&nbsp; [文档](https://githubim.com/sdk/android.html)  &nbsp;&nbsp;&nbsp;&nbsp;       |    悟空IM通讯端，负责长连接维护，消息投递等等 |
|   WuKongIMAndroidSDK   |   [Github](https://github.com/WuKongIM/WuKongIMAndroidSDK)         |     [Gitee](https://gitee.com/WuKongDev/WuKongIMAndroidSDK) | [文档](https://githubim.com/sdk/android.html)    |    悟空IM的Android SDK  |
|   WuKongIMiOSSDK   |   [Github](https://github.com/WuKongIM/WuKongIMiOSSDK)         |     [Gitee](https://gitee.com/WuKongDev/WuKongIMiOSSDK)  | [文档](https://githubim.com/sdk/ios.html)     |    悟空IM的iOS SDK  |
|   WuKongIMUniappSDK   |   [Github](https://github.com/WuKongIM/WuKongIMUniappSDK)         |     [Gitee](https://gitee.com/WuKongDev/WuKongIMUniappSDK)  | [文档](https://githubim.com/sdk/uniapp.html)      |    悟空IM的 Uniapp SDK  |
|   WuKongIMJSSDK   |   [Github](https://github.com/WuKongIM/WuKongIMJSSDK)         |     [Gitee](https://gitee.com/WuKongDev/WuKongIMJSSDK)   | [文档](https://githubim.com/sdk/javascript.html)     |    悟空IM的 JS SDK  |
|   WuKongIMFlutterSDK   |    [Github](https://github.com/WuKongIM/WuKongIMFlutterSDK)        |    [Gitee](https://gitee.com/WuKongDev/WuKongIMFlutterSDK)   |[文档](https://githubim.com/sdk/flutter.html)    |    悟空IM的 Flutter SDK |
|   WuKongIMReactNativeDemo   |   [Github](https://github.com/wengqianshan/WuKongIMReactNative)         |     无  |  无  |    悟空IM的 React Native Demo(由贡献者 [wengqianshan](https://github.com/wengqianshan) 提供)  |



图解
---------------

总体架构图

![总体架构图](./docs/architecture/architecture2.png)

业务系统对接

![image](./docs/业务系统对接图.png)


Webhook对接图

![image](./docs/webhook.png)


适用场景
---------------

#### 即时通讯

* 群频道支持
* 个人频道支持
* 消息永久存储
* 离线消息推送支持
* 最近会话维护

#### 消息推送/站内消息

* 群频道支持
* 个人频道支持
* 离线消息推送支持

#### 物联网通讯

* mqtt协议支持（待开发）
* 支持发布与订阅

#### 音视频信令服务器

* 支持临时指令消息投递

#### 直播弹幕

* 临时消息投递

* 临时订阅者支持

#### 客服系统

* 客服频道支持

* 消息支持投递给第三方服务器

* 第三方服务器可决定分配指定的订阅者成组投递

#### 实时AI反馈

* 支持客户端发的消息推送给第三方服务器，第三方服务器反馈给AI后返回的结果再推送给客户端

#### 即时社区

* 社区频道支持
* 支持topic模式的消息投递

监控截图
---------------

![image](./docs/screen1.png)
![image](./docs/screen2.png)
![image](./docs/screen3.png)
![image](./docs/screen4.png)
![image](./docs/screen5.png)

Star
---------------

我们团队一直致力于即时通讯的研发，需要您的鼓励，如果您觉得本项目对您有帮助，欢迎点个star，您的支持是我们最大的动力。

Wechat
---------------

如果有需要，加我拉你进群，微信号：wukongimgo

![image](./wechat.jpg)



License
---------------

WuKongIM is licensed under the [Apache License 2.0](./LICENSE).<|MERGE_RESOLUTION|>--- conflicted
+++ resolved
@@ -115,26 +115,19 @@
 5300: 监控系统端口
 ```
 
-分布式部署
----------------
+分布式运行
+---------------
+
+
 
 ```shell
 
-wukongim --node-id=1 --listen-addr=127.0.0.1:11110
-
-wukongim --node-id=2 --listen-addr=127.0.0.1:11111  --join=127.0.0.1:11110
-
-```
-
-启动两个logic和一个gateway节点，其中一个logic节点作为主节点，另一个作为备用节点，gateway节点作为网关节点，客户端连接gateway节点，gateway节点会自动将消息投递到logic节点，logic节点之间会自动同步数据。
-
-```shell
-
-wukongim logic --node-id=1 --listen-addr=127.0.0.1:11110
-
-wukongim logic --node-id=1 --listen-addr=127.0.0.1:11111 --join=127.0.0.1:11110
-
-wukongim gateway --listen-addr=127.0.0.1:11113 --logic-addr=127.0.0.1:11111
+go run main.go --config  ./exampleconfig/cluster1.yaml -d
+
+go run main.go --config  ./exampleconfig/cluster2.yaml -d
+
+go run main.go --config  ./exampleconfig/cluster3.yaml -d
+
 ```
 
 
@@ -142,7 +135,6 @@
 ---------------
 
 
-<<<<<<< HEAD
 | 项目名 | Github地址 | Gitee地址 | 开源协议 | 说明 |
 | ---- | ---------- | --------- | ---- |  ---- |
 |   WuKongIM   |   [Github](https://github.com/WuKongIM/WuKongIM)         |     [Gitee](https://gitee.com/WuKongDev/WuKongIM)  | Apache2.0   |    悟空IM通讯端，负责长连接维护，消息投递等等   |
@@ -153,8 +145,6 @@
 |   WuKongIMFlutterSDK   |    [Github](https://github.com/WuKongIM/WuKongIMFlutterSDK)        |    [Gitee](https://gitee.com/WuKongDev/WuKongIMFlutterSDK)   | Apache2.0  |    悟空IM的 Flutter SDK |
 |   WuKongIMReactNativeDemo   |   [Github](https://github.com/wengqianshan/WuKongIMReactNative)         |     无  | Apache2.0    |    悟空IM的 React Native Demo(由贡献者 [wengqianshan](https://github.com/wengqianshan) 提供)  |
 
-=======
->>>>>>> f756a599
 
 | 项目名 | Github地址 | Gitee地址 | 文档 | 说明 |
 | ---- | ---------- | --------- | ---- |  ---- |
