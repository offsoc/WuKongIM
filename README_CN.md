--- conflicted
+++ resolved
@@ -113,11 +113,7 @@
 5300: 监控系统端口
 ```
 
-<<<<<<< HEAD
 分布式部署
-=======
-分布式运行
->>>>>>> c9a61d69
 ---------------
 
 
