package server

import (
	"net/http"
	"strings"

	cluster "github.com/WuKongIM/WuKongIM/pkg/cluster/clusterserver"
	"github.com/WuKongIM/WuKongIM/pkg/trace"
	"github.com/WuKongIM/WuKongIM/pkg/wkhttp"
	"github.com/WuKongIM/WuKongIM/pkg/wklog"
	"github.com/gin-contrib/pprof"
	"github.com/gin-gonic/gin"
	"github.com/golang-jwt/jwt/v5"
	"go.uber.org/zap"
)

// APIServer ApiServer
type APIServer struct {
	r    *wkhttp.WKHttp
	addr string
	s    *Server
	wklog.Log
}

// NewAPIServer new一个api server
func NewAPIServer(s *Server) *APIServer {
	r := wkhttp.New()
<<<<<<< HEAD
=======
	r.Use(wkhttp.CORSMiddleware())

	if s.opts.PprofOn {
		pprof.Register(r.GetGinRoute()) // 注册pprof
	}
>>>>>>> e82a6da9

	pprof.Register(r.GetGinRoute()) // 注册pprof

	hs := &APIServer{
		r:    r,
		addr: s.opts.HTTPAddr,
		s:    s,
		Log:  wklog.NewWKLog("APIServer"),
	}
	return hs
}

// Start 开始
func (s *APIServer) Start() {

	// 跨域
	s.r.Use(wkhttp.CORSMiddleware())
	// 带宽流量计算中间件
	s.r.Use(bandwidthMiddleware())
	// jwt和token认证中间件
	s.r.Use(s.jwtAndTokenAuthMiddleware())

	s.setRoutes()
	go func() {
		err := s.r.Run(s.addr) // listen and serve
		if err != nil {
			panic(err)
		}
	}()
	s.Info("Server started", zap.String("addr", s.addr))
}

// Stop 停止服务
func (s *APIServer) Stop() {
	s.Debug("stop...")
}

func (s *APIServer) setRoutes() {
	connz := NewConnzAPI(s.s)
	connz.Route(s.r)

	// varz := NewVarzAPI(s.s)
	// varz.Route(s.r)

	// 用户相关API
	u := NewUserAPI(s.s)
	u.Route(s.r)

	// 频道相关API
	channel := NewChannelAPI(s.s)
	channel.Route(s.r)

	// 最近会话API
	conversation := NewConversationAPI(s.s)
	conversation.Route(s.r)

	// // 消息相关API
	message := NewMessageAPI(s.s)
	message.Route(s.r)

	// 路由api
	routeapi := NewRouteAPI(s.s)
	routeapi.Route(s.r)

	// 管理者api
	manager := NewManagerAPI(s.s)
	manager.Route(s.r)

	// // 系统api
	// system := NewSystemAPI(s.s)
	// system.Route(s.r)

	// 分布式api
	clusterServer, ok := s.s.cluster.(*cluster.Server)
	if ok {
		clusterServer.ServerAPI(s.r, "/cluster")
	}
	// 监控
	s.s.trace.Route(s.r)

}

func bandwidthMiddleware() wkhttp.HandlerFunc {

	return func(c *wkhttp.Context) {

		// fpath := c.FullPath()
		// if strings.HasPrefix(fpath, "/metrics") { // 监控不计算外网带宽
		// 	c.Next()
		// 	return
		// }
		// 获取请求大小
		requestSize := computeRequestSize(c.Request)
		trace.GlobalTrace.Metrics.System().ExtranetIncomingAdd(int64(requestSize))

		// 获取响应大小
		blw := &bodyLogWriter{ResponseWriter: c.Writer}
		c.Writer = blw
		c.Next()
		trace.GlobalTrace.Metrics.System().ExtranetOutgoingAdd(int64(blw.size))

	}
}

func (s *APIServer) jwtAndTokenAuthMiddleware() wkhttp.HandlerFunc {
	return func(c *wkhttp.Context) {

		fpath := c.FullPath()
		if strings.HasPrefix(fpath, "/manager/login") { // 登录不需要认证
			c.Next()
			return
		}

		// 管理token认证
		token := c.GetHeader("token")
		if strings.TrimSpace(token) != "" && token == s.s.opts.ManagerToken {
			c.Set("username", s.s.opts.ManagerUID)
			c.Next()
			return
		}

		// 认证jwt
		authorization := c.GetHeader("Authorization")
		if authorization == "" {
			c.JSON(http.StatusUnauthorized, gin.H{"error": "Authorization header is required"})
			c.Abort()
			return
		}
		authorization = strings.TrimPrefix(authorization, "Bearer ")
		if authorization == "" {
			c.JSON(http.StatusUnauthorized, gin.H{"error": "Invalid token"})
			c.Abort()
			return
		}

		jwtToken, err := jwt.ParseWithClaims(authorization, jwt.MapClaims{}, func(token *jwt.Token) (interface{}, error) {
			return []byte(s.s.opts.Jwt.Secret), nil
		})
		if err != nil {
			c.JSON(http.StatusUnauthorized, gin.H{"error": err.Error()})
			c.Abort()
			return
		}

		if !jwtToken.Valid {
			c.JSON(http.StatusUnauthorized, gin.H{"error": "Invalid jwt token"})
			c.Abort()
			return
		}
		mapCaims := jwtToken.Claims.(jwt.MapClaims)
		if mapCaims["username"] == "" {
			c.JSON(http.StatusUnauthorized, gin.H{"error": "Invalid jwt token, username is empty"})
			c.Abort()
			return
		}

		c.Set("username", mapCaims["username"])
		c.Next()
	}
}

type bodyLogWriter struct {
	gin.ResponseWriter
	size int
}

func (blw *bodyLogWriter) Write(b []byte) (int, error) {
	blw.size += len(b)
	return blw.ResponseWriter.Write(b)
}

func computeRequestSize(r *http.Request) int {
	// 计算请求头部大小
	requestSize := 0
	if r.URL != nil {
		requestSize += len(r.URL.String())
	}
	requestSize += len(r.Method)
	requestSize += len(r.Proto)
	for name, values := range r.Header {
		requestSize += len(name)
		for _, value := range values {
			requestSize += len(value)
		}
	}
	// 计算请求体大小
	requestSize += int(r.ContentLength)
	return requestSize
}<|MERGE_RESOLUTION|>--- conflicted
+++ resolved
@@ -25,16 +25,10 @@
 // NewAPIServer new一个api server
 func NewAPIServer(s *Server) *APIServer {
 	r := wkhttp.New()
-<<<<<<< HEAD
-=======
-	r.Use(wkhttp.CORSMiddleware())
 
 	if s.opts.PprofOn {
 		pprof.Register(r.GetGinRoute()) // 注册pprof
 	}
->>>>>>> e82a6da9
-
-	pprof.Register(r.GetGinRoute()) // 注册pprof
 
 	hs := &APIServer{
 		r:    r,
