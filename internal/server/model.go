package server

import (
	"strconv"
	"strings"
	"time"

	"github.com/WuKongIM/WuKongIM/pkg/cluster/clusterstore"
	"github.com/WuKongIM/WuKongIM/pkg/wkdb"
	"github.com/WuKongIM/WuKongIM/pkg/wkutil"
	wkproto "github.com/WuKongIM/WuKongIMGoProto"
	"github.com/pkg/errors"
)

type everyScheduler struct {
	Interval time.Duration
}

func (s *everyScheduler) Next(prev time.Time) time.Time {
	return prev.Add(s.Interval)
}

type Message struct {
	wkdb.Message
	ToUID          string             // 接受者
	Subscribers    []string           // 订阅者 如果此字段有值 则表示消息只发送给指定的订阅者
	fromDeviceFlag wkproto.DeviceFlag // 发送者设备标示
	fromDeviceID   string             // 发送者设备ID
	// term
	term uint64 // 当前领导term
	// 重试相同的toDeviceID
	toDeviceID string // 指定设备ID
	large      bool   // 是否是超大群
	// ------- 优先队列用到 ------
	index      int   //在切片中的索引值
	pri        int64 // 优先级的时间点 值越小越优先
	retryCount int   // 当前重试次数
}

// func (m *Message) GetMessageID() int64 {
// 	return m.MessageID
// }

// func (m *Message) SetSeq(seq uint32) {
// 	m.MessageSeq = seq
// }

// func (m *Message) GetSeq() uint32 {
// 	return m.MessageSeq
// }

// func (m *Message) SetTerm(term uint64) {
// 	m.term = term
// }

// func (m *Message) GetTerm() uint64 {
// 	return m.term
// }

// func (m *Message) Encode() []byte {
// 	var version uint8 = 1
// 	data := MarshalMessage(version, m)
// 	return wkstore.EncodeMessage(m.MessageSeq, m.term, data)
// }

// func (m *Message) Decode(msg []byte) error {
// 	messageSeq, term, data, err := wkstore.DecodeMessage(msg)
// 	if err != nil {
// 		return err
// 	}
// 	err = UnmarshalMessage(data, m)
// 	m.MessageSeq = messageSeq
// 	m.term = term
// 	return err
// }

func (m *Message) StreamStart() bool {
	if strings.TrimSpace(m.StreamNo) == "" {
		return false
	}
	return m.StreamFlag == wkproto.StreamFlagStart
}

func (m *Message) StreamIng() bool {
	if strings.TrimSpace(m.StreamNo) == "" {
		return false
	}
	return m.StreamFlag == wkproto.StreamFlagIng
}

func (m *Message) DeepCopy() (*Message, error) {
	dst := &Message{
		Message:     m.Message,
		ToUID:       m.ToUID,
		Subscribers: m.Subscribers,
	}
	dst.fromDeviceID = m.fromDeviceID
	dst.fromDeviceFlag = m.fromDeviceFlag
	dst.toDeviceID = m.toDeviceID
	dst.large = m.large
	dst.index = m.index
	dst.pri = m.pri
	dst.retryCount = m.retryCount
	return dst, nil
}

// // MarshalMessage MarshalMessage
// func MarshalMessage(version uint8, m *Message) []byte {
// 	enc := wkproto.NewEncoder()
// 	defer enc.End()
// 	_ = enc.WriteByte(wkproto.ToFixHeaderUint8(m.RecvPacket))
// 	enc.WriteUint8(version)
// 	_ = enc.WriteByte(m.Setting.Uint8())
// 	enc.WriteInt64(m.MessageID)
// 	enc.WriteUint32(m.MessageSeq)
// 	enc.WriteString(m.ClientMsgNo)
// 	if m.Setting.IsSet(wkproto.SettingStream) {
// 		enc.WriteString(m.StreamNo)
// 		enc.WriteUint32(m.StreamSeq)
// 		enc.WriteUint8(uint8(m.StreamFlag))
// 	}
// 	enc.WriteInt32(m.Timestamp)
// 	enc.WriteString(m.FromUID)
// 	enc.WriteString(m.ChannelID)
// 	enc.WriteUint8(m.ChannelType)
// 	if version >= 1 {
// 		enc.WriteUint32(m.Expire)
// 	}
// 	enc.WriteBytes(m.Payload)
// 	return enc.Bytes()
// }

// // UnmarshalMessage UnmarshalMessage
// func UnmarshalMessage(data []byte, m *Message) error {
// 	dec := wkproto.NewDecoder(data)

// 	// header
// 	var err error
// 	var header uint8
// 	if header, err = dec.Uint8(); err != nil {
// 		return err
// 	}
// 	recvPacket := &wkproto.RecvPacket{}
// 	framer := wkproto.FramerFromUint8(header)
// 	recvPacket.Framer = framer

// 	// version
// 	var version uint8
// 	if version, err = dec.Uint8(); err != nil {
// 		return err
// 	}

// 	// setting
// 	var setting uint8
// 	if setting, err = dec.Uint8(); err != nil {
// 		return err
// 	}
// 	m.RecvPacket = recvPacket

// 	m.Setting = wkproto.Setting(setting)

// 	// messageID
// 	if m.MessageID, err = dec.Int64(); err != nil {
// 		return err
// 	}

// 	// MessageSeq
// 	if m.MessageSeq, err = dec.Uint32(); err != nil {
// 		return err
// 	}
// 	// ClientMsgNo
// 	if m.ClientMsgNo, err = dec.String(); err != nil {
// 		return err
// 	}
// 	// StreamNo
// 	if m.Setting.IsSet(wkproto.SettingStream) {
// 		if m.StreamNo, err = dec.String(); err != nil {
// 			return err
// 		}
// 		if m.StreamSeq, err = dec.Uint32(); err != nil {
// 			return err
// 		}
// 		var streamFlag uint8
// 		if streamFlag, err = dec.Uint8(); err != nil {
// 			return err
// 		}
// 		m.StreamFlag = wkproto.StreamFlag(streamFlag)
// 	}
// 	// Timestamp
// 	if m.Timestamp, err = dec.Int32(); err != nil {
// 		return err
// 	}

// 	// FromUID
// 	if m.FromUID, err = dec.String(); err != nil {
// 		return err
// 	}
// 	// if m.QueueUID, err = dec.String(); err != nil {
// 	// 	return err
// 	// }

// 	// ChannelID
// 	if m.ChannelID, err = dec.String(); err != nil {
// 		return err
// 	}

// 	// ChannelType
// 	if m.ChannelType, err = dec.Uint8(); err != nil {
// 		return err
// 	}
// 	if version >= 1 {
// 		if m.Expire, err = dec.Uint32(); err != nil {
// 			return err
// 		}
// 	}
// 	// Payload
// 	if m.Payload, err = dec.BinaryAll(); err != nil {
// 		return err
// 	}
// 	return nil
// }

// type MessageSet []*Message

// func (ms MessageSet) Encode() []byte {
// 	enc := wkproto.NewEncoder()
// 	defer enc.End()

// 	for _, msg := range ms {
// 		data := msg.Encode()
// 		enc.WriteUint32(uint32(len(data)))
// 		enc.WriteBytes(data)
// 	}
// 	return enc.Bytes()
// }

// func (ms *MessageSet) Decode(data []byte) error {
// 	if len(data) == 0 {
// 		return nil
// 	}
// 	var (
// 		dec = wkproto.NewDecoder(data)
// 		err error
// 	)
// 	for dec.Len() > 0 {
// 		msgLen, _ := dec.Uint32()
// 		msgData, _ := dec.Bytes(int(msgLen))

// 		m := &Message{}
// 		err = m.Decode(msgData)
// 		if err != nil {
// 			return err
// 		}
// 		*ms = append(*ms, m)
// 	}
// 	return nil
// }

type Uint32Set []uint32

func (s Uint32Set) Encode() []byte {
	enc := wkproto.NewEncoder()
	defer enc.End()

	for _, v := range s {
		enc.WriteUint32(v)
	}
	return enc.Bytes()
}
func (s Uint32Set) Decode(data []byte) error {
	if len(data) == 0 {
		return nil
	}
	var (
		dec = wkproto.NewDecoder(data)
		err error
	)
	for dec.Len() > 0 {
		v, _ := dec.Uint32()
		s = append(s, v)
	}
	return err
}

type Int64Set []int64

func (s Int64Set) Encode() []byte {
	enc := wkproto.NewEncoder()
	defer enc.End()

	for _, v := range s {
		enc.WriteInt64(v)
	}
	return enc.Bytes()
}
func (s Int64Set) Decode(data []byte) error {
	if len(data) == 0 {
		return nil
	}
	var (
		dec = wkproto.NewDecoder(data)
		err error
	)
	for dec.Len() > 0 {
		v, _ := dec.Int64()
		s = append(s, v)
	}
	return err
}

// type conversationResp struct {
// 	ChannelID   string       `json:"channel_id"`   // 频道ID
// 	ChannelType uint8        `json:"channel_type"` // 频道类型
// 	Unread      int          `json:"unread"`       // 未读数
// 	Timestamp   int64        `json:"timestamp"`
// 	LastMessage *MessageResp `json:"last_message"` // 最后一条消息
// }

// MessageRespSlice MessageRespSlice
type MessageRespSlice []*MessageResp

func (m MessageRespSlice) Len() int { return len(m) }

func (m MessageRespSlice) Swap(i, j int) { m[i], m[j] = m[j], m[i] }

func (m MessageRespSlice) Less(i, j int) bool { return m[i].MessageSeq < m[j].MessageSeq }

// MessageResp 消息返回
type MessageResp struct {
	Header       MessageHeader      `json:"header"`                // 消息头
	Setting      uint8              `json:"setting"`               // 设置
	MessageID    int64              `json:"message_id"`            // 服务端的消息ID(全局唯一)
	MessageIDStr string             `json:"message_idstr"`         // 服务端的消息ID(全局唯一)
	ClientMsgNo  string             `json:"client_msg_no"`         // 客户端消息唯一编号
	StreamNo     string             `json:"stream_no,omitempty"`   // 流编号
	StreamSeq    uint32             `json:"stream_seq,omitempty"`  // 流序号
	StreamFlag   wkproto.StreamFlag `json:"stream_flag,omitempty"` // 流标记
	MessageSeq   uint64             `json:"message_seq"`           // 消息序列号 （用户唯一，有序递增）
	FromUID      string             `json:"from_uid"`              // 发送者UID
	ChannelID    string             `json:"channel_id"`            // 频道ID
	ChannelType  uint8              `json:"channel_type"`          // 频道类型
	Topic        string             `json:"topic,omitempty"`       // 话题ID
	Expire       uint32             `json:"expire"`                // 消息过期时间
	Timestamp    int32              `json:"timestamp"`             // 服务器消息时间戳(10位，到秒)
	Payload      []byte             `json:"payload"`               // 消息内容
	// Streams      []*StreamItemResp  `json:"streams,omitempty"`     // 消息流内容
}

func (m *MessageResp) from(messageD wkdb.Message, store *clusterstore.Store) {
	m.Header.NoPersist = wkutil.BoolToInt(messageD.NoPersist)
	m.Header.RedDot = wkutil.BoolToInt(messageD.RedDot)
	m.Header.SyncOnce = wkutil.BoolToInt(messageD.SyncOnce)
	m.Setting = messageD.Setting.Uint8()
	m.MessageID = messageD.MessageID
	m.MessageIDStr = strconv.FormatInt(messageD.MessageID, 10)
	m.ClientMsgNo = messageD.ClientMsgNo
	m.StreamNo = messageD.StreamNo
	m.StreamSeq = messageD.StreamSeq
	m.StreamFlag = messageD.StreamFlag
	m.MessageSeq = uint64(messageD.MessageSeq)
	m.FromUID = messageD.FromUID
	m.Expire = messageD.Expire
	m.Timestamp = messageD.Timestamp

	realChannelID := messageD.ChannelID
	if messageD.ChannelType == wkproto.ChannelTypePerson {
		if strings.Contains(messageD.ChannelID, "@") {
			channelIDs := strings.Split(messageD.ChannelID, "@")
			for _, channelID := range channelIDs {
				if messageD.FromUID != channelID {
					realChannelID = channelID
				}
			}
		}
	}
	m.ChannelID = realChannelID
	m.ChannelType = messageD.ChannelType
	m.Topic = messageD.Topic
	m.Payload = messageD.Payload

	// if strings.TrimSpace(messageD.StreamNo) != "" && store != nil {
	// 	streamItems, err := store.GetStreamItems(GetFakeChannelIDWith(messageD.FromUID, messageD.ChannelID), messageD.ChannelType, messageD.StreamNo)
	// 	if err != nil {
	// 		wklog.Error("获取streamItems失败！", zap.Error(err))
	// 	}
	// 	if len(streamItems) > 0 {
	// 		streamItemResps := make([]*StreamItemResp, 0, len(streamItems))
	// 		for _, streamItem := range streamItems {
	// 			streamItemResps = append(streamItemResps, newStreamItemResp(streamItem))
	// 		}
	// 		m.Streams = streamItemResps
	// 	}
	// }
}

// type StreamItemResp struct {
// 	StreamSeq   uint32 `json:"stream_seq"`    // 流序号
// 	ClientMsgNo string `json:"client_msg_no"` // 客户端消息唯一编号
// 	Blob        []byte `json:"blob"`          // 消息内容
// }

// func newStreamItemResp(m *wkstore.StreamItem) *StreamItemResp {

// 	return &StreamItemResp{
// 		StreamSeq:   m.StreamSeq,
// 		ClientMsgNo: m.ClientMsgNo,
// 		Blob:        m.Blob,
// 	}
// }

type MessageOfflineNotify struct {
	MessageResp
	ToUIDs          []string `json:"to_uids"`
	Compress        string   `json:"compress,omitempty"`         // 压缩ToUIDs 如果为空 表示不压缩 为gzip则采用gzip压缩
	CompresssToUIDs []byte   `json:"compress_to_uids,omitempty"` // 已压缩的to_uids
	SourceID        int64    `json:"source_id,omitempty"`        // 来源节点ID
}

// MessageHeader Message header
type MessageHeader struct {
	NoPersist int `json:"no_persist"` // Is it not persistent
	RedDot    int `json:"red_dot"`    // Whether to show red dot
	SyncOnce  int `json:"sync_once"`  // This message is only synchronized or consumed once
}

type clearConversationUnreadReq struct {
	UID         string `json:"uid"`
	ChannelID   string `json:"channel_id"`
	ChannelType uint8  `json:"channel_type"`
	MessageSeq  uint32 `json:"message_seq"` // messageSeq 只有超大群才会传 因为超大群最近会话服务器不会维护，需要客户端传递messageSeq进行主动维护
}

func (req clearConversationUnreadReq) Check() error {
	if req.UID == "" {
		return errors.New("uid cannot be empty")
	}
	if req.ChannelID == "" || req.ChannelType == 0 {
		return errors.New("channel_id or channel_type cannot be empty")
	}
	return nil
}

type deleteChannelReq struct {
	UID         string `json:"uid"`
	ChannelID   string `json:"channel_id"`
	ChannelType uint8  `json:"channel_type"`
}

func (req deleteChannelReq) Check() error {
	if len(req.UID) <= 0 {
		return errors.New("Uid cannot be empty")
	}
	if req.ChannelID == "" || req.ChannelType == 0 {
		return errors.New("channel_id or channel_type cannot be empty")
	}
	return nil
}

type syncUserConversationResp struct {
	ChannelID       string         `json:"channel_id"`         // 频道ID
	ChannelType     uint8          `json:"channel_type"`       // 频道类型
	Unread          int            `json:"unread"`             // 未读消息
	Timestamp       int64          `json:"timestamp"`          // 最后一次会话时间
	LastMsgSeq      uint32         `json:"last_msg_seq"`       // 最后一条消息seq
	LastClientMsgNo string         `json:"last_client_msg_no"` // 最后一次消息客户端编号
	OffsetMsgSeq    int64          `json:"offset_msg_seq"`     // 偏移位的消息seq
	ReadedToMsgSeq  uint32         `json:"readed_to_msg_seq"`  // 已读至的消息seq
	Version         int64          `json:"version"`            // 数据版本
	Recents         []*MessageResp `json:"recents"`            // 最近N条消息
}

func newSyncUserConversationResp(conversation wkdb.Conversation, session wkdb.Session) *syncUserConversationResp {
	realChannelId := session.ChannelId
	if session.ChannelType == wkproto.ChannelTypePerson {
		from, to := GetFromUIDAndToUIDWith(session.ChannelId)
		if from == session.Uid {
			realChannelId = to
		} else {
			realChannelId = from
		}
	}
	return &syncUserConversationResp{
		ChannelID:      realChannelId,
		ChannelType:    session.ChannelType,
		Unread:         int(conversation.UnreadCount),
		Version:        session.UpdatedAt.UnixNano(),
		ReadedToMsgSeq: uint32(conversation.ReadedToMsgSeq),
	}
}

type channelRecentMessageReq struct {
	ChannelID   string `json:"channel_id"`
	ChannelType uint8  `json:"channel_type"`
	LastMsgSeq  uint64 `json:"last_msg_seq"`
}

type channelRecentMessage struct {
	ChannelID   string         `json:"channel_id"`
	ChannelType uint8          `json:"channel_type"`
	Messages    []*MessageResp `json:"messages"`
}

// MessageSendReq 消息发送请求
type MessageSendReq struct {
	Header      MessageHeader `json:"header"`        // 消息头
	ClientMsgNo string        `json:"client_msg_no"` // 客户端消息编号（相同编号，客户端只会显示一条）
	StreamNo    string        `json:"stream_no"`     // 消息流编号
	FromUID     string        `json:"from_uid"`      // 发送者UID
	ChannelID   string        `json:"channel_id"`    // 频道ID
	ChannelType uint8         `json:"channel_type"`  // 频道类型
	Expire      uint32        `json:"expire"`        // 消息过期时间
	Subscribers []string      `json:"subscribers"`   // 订阅者 如果此字段有值，表示消息只发给指定的订阅者
	Payload     []byte        `json:"payload"`       // 消息内容
}

// Check 检查输入
func (m MessageSendReq) Check() error {
	if m.Payload == nil || len(m.Payload) <= 0 {
		return errors.New("payload不能为空！")
	}
	return nil
}

// ChannelInfoReq ChannelInfoReq
type ChannelInfoReq struct {
	ChannelID   string `json:"channel_id"`   // 频道ID
	ChannelType uint8  `json:"channel_type"` // 频道类型
	Large       int    `json:"large"`        // 是否是超大群
	Ban         int    `json:"ban"`          // 是否封禁频道（封禁后此频道所有人都将不能发消息，除了系统账号）
	Disband     int    `json:"disband"`      // 是否解散频道
}

func (c ChannelInfoReq) ToChannelInfo() wkdb.ChannelInfo {
	return wkdb.ChannelInfo{
		ChannelId:   c.ChannelID,
		ChannelType: c.ChannelType,
		Large:       c.Large == 1,
		Ban:         c.Ban == 1,
		Disband:     c.Disband == 1,
	}
}

type ChannelInfoResp struct {
	Large   int `json:"large"`   // 是否是超大群
	Ban     int `json:"ban"`     // 是否封禁频道（封禁后此频道所有人都将不能发消息，除了系统账号）
	Disband int `json:"disband"` // 是否解散频道
}

<<<<<<< HEAD
func (c ChannelInfoResp) ToChannelInfo() *wkdb.ChannelInfo {
	return &wkdb.ChannelInfo{
		Large: c.Large == 1,
		Ban:   c.Ban == 1,
=======
func (c ChannelInfoResp) ToChannelInfo() *wkstore.ChannelInfo {
	return &wkstore.ChannelInfo{
		Large:   c.Large == 1,
		Ban:     c.Ban == 1,
		Disband: c.Disband == 1,
>>>>>>> 8cec7d82
	}
}

// ChannelCreateReq 频道创建请求
type ChannelCreateReq struct {
	ChannelInfoReq
	Subscribers []string `json:"subscribers"` // 订阅者
}

// Check 检查请求参数
func (r ChannelCreateReq) Check() error {
	if strings.TrimSpace(r.ChannelID) == "" {
		return errors.New("频道ID不能为空！")
	}
	if r.ChannelType == 0 {
		return errors.New("频道类型错误！")
	}
	return nil
}

type subscriberAddReq struct {
	ChannelID      string   `json:"channel_id"`      // 频道ID
	ChannelType    uint8    `json:"channel_type"`    // 频道类型
	Reset          int      `json:"reset"`           // 是否重置订阅者 （0.不重置 1.重置），选择重置，将删除原来的所有成员
	TempSubscriber int      `json:"temp_subscriber"` //  是否是临时订阅者 (1. 是 0. 否)
	Subscribers    []string `json:"subscribers"`     // 订阅者
}

func (s subscriberAddReq) Check() error {
	if strings.TrimSpace(s.ChannelID) == "" {
		return errors.New("频道ID不能为空！")
	}
	if stringArrayIsEmpty(s.Subscribers) {
		return errors.New("订阅者不能为空！")
	}
	return nil
}

type subscriberRemoveReq struct {
	ChannelID      string   `json:"channel_id"`
	ChannelType    uint8    `json:"channel_type"`
	TempSubscriber int      `json:"temp_subscriber"` //  是否是临时订阅者 (1. 是 0. 否)
	Subscribers    []string `json:"subscribers"`
}

func (s subscriberRemoveReq) Check() error {
	if strings.TrimSpace(s.ChannelID) == "" {
		return errors.New("频道ID不能为空！")
	}
	if stringArrayIsEmpty(s.Subscribers) {
		return errors.New("订阅者不能为空！")
	}
	return nil
}

func stringArrayIsEmpty(array []string) bool {
	if len(array) == 0 {
		return true
	}
	emptyCount := 0
	for _, a := range array {
		if strings.TrimSpace(a) == "" {
			emptyCount++
		}
	}
	return emptyCount >= len(array)
}

type blacklistReq struct {
	ChannelID   string   `json:"channel_id"`   // 频道ID
	ChannelType uint8    `json:"channel_type"` // 频道类型
	UIDs        []string `json:"uids"`         // 订阅者
}

func (r blacklistReq) Check() error {
	if r.ChannelID == "" {
		return errors.New("channel_id不能为空！")
	}
	if r.ChannelType == 0 {
		return errors.New("频道类型不能为0！")
	}
	if len(r.UIDs) <= 0 {
		return errors.New("uids不能为空！")
	}
	return nil
}

// ChannelDeleteReq 删除频道请求
type ChannelDeleteReq struct {
	ChannelID   string `json:"channel_id"`   // 频道ID
	ChannelType uint8  `json:"channel_type"` // 频道类型
}

type whitelistReq struct {
	ChannelID   string   `json:"channel_id"`   // 频道ID
	ChannelType uint8    `json:"channel_type"` // 频道类型
	UIDs        []string `json:"uids"`         // 订阅者
}

func (r whitelistReq) Check() error {
	if r.ChannelID == "" {
		return errors.New("channel_id不能为空！")
	}
	if r.ChannelType == 0 {
		return errors.New("频道类型不能为0！")
	}
	if stringArrayIsEmpty(r.UIDs) {
		return errors.New("uids不能为空！")
	}
	return nil
}

type syncReq struct {
	UID        string `json:"uid"`         // 用户uid
	MessageSeq uint64 `json:"message_seq"` // 客户端最大消息序列号
	Limit      int    `json:"limit"`       // 消息数量限制
}

func (r syncReq) Check() error {
	if strings.TrimSpace(r.UID) == "" {
		return errors.New("用户uid不能为空！")
	}
	if r.Limit < 0 {
		return errors.New("limit不能为负数！")
	}
	return nil
}

var emptySyncMessageResp = syncMessageResp{}

type syncMessageResp struct {
	StartMessageSeq uint64         `json:"start_message_seq"` // 开始序列号
	EndMessageSeq   uint64         `json:"end_message_seq"`   // 结束序列号
	More            int            `json:"more"`              // 是否还有更多 1.是 0.否
	Messages        []*MessageResp `json:"messages"`          // 消息数据
}

type syncackReq struct {
	// 用户uid
	UID string `json:"uid"`
	// 最后一次同步的message_seq
	LastMessageSeq uint64 `json:"last_message_seq"`
}

func (s syncackReq) Check() error {
	if strings.TrimSpace(s.UID) == "" {
		return errors.New("用户UID不能为空！")
	}
	if s.LastMessageSeq == 0 {
		return errors.New("最后一次messageSeq不能为0！")
	}
	return nil
}

type messageStreamStartReq struct {
	Header      MessageHeader `json:"header"`        // 消息头
	ClientMsgNo string        `json:"client_msg_no"` // 客户端消息编号（相同编号，客户端只会显示一条）
	FromUID     string        `json:"from_uid"`      // 发送者UID
	ChannelID   string        `json:"channel_id"`    // 频道ID
	ChannelType uint8         `json:"channel_type"`  // 频道类型
	Payload     []byte        `json:"payload"`       // 消息内容
}

type messageStreamEndReq struct {
	StreamNo    string `json:"stream_no"`    // 消息流编号
	ChannelID   string `json:"channel_id"`   // 频道ID
	ChannelType uint8  `json:"channel_type"` // 频道类型
}

type PeerInFlightDataModel struct {
	No     string
	PeerID uint64
	Data   []byte
}<|MERGE_RESOLUTION|>--- conflicted
+++ resolved
@@ -546,18 +546,10 @@
 	Disband int `json:"disband"` // 是否解散频道
 }
 
-<<<<<<< HEAD
 func (c ChannelInfoResp) ToChannelInfo() *wkdb.ChannelInfo {
 	return &wkdb.ChannelInfo{
 		Large: c.Large == 1,
 		Ban:   c.Ban == 1,
-=======
-func (c ChannelInfoResp) ToChannelInfo() *wkstore.ChannelInfo {
-	return &wkstore.ChannelInfo{
-		Large:   c.Large == 1,
-		Ban:     c.Ban == 1,
-		Disband: c.Disband == 1,
->>>>>>> 8cec7d82
 	}
 }
 
