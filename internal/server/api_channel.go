package server

import (
	"fmt"
	"io"
	"net/http"
	"strings"

	"github.com/WuKongIM/WuKongIM/pkg/wkhttp"
	"github.com/WuKongIM/WuKongIM/pkg/wklog"
	"github.com/WuKongIM/WuKongIM/pkg/wkstore"
	"github.com/WuKongIM/WuKongIM/pkg/wkutil"
	wkproto "github.com/WuKongIM/WuKongIMGoProto"
	"github.com/pkg/errors"
	"go.uber.org/zap"
)

// ChannelAPI ChannelAPI
type ChannelAPI struct {
	s *Server
	wklog.Log
}

// NewChannelAPI 创建API
func NewChannelAPI(s *Server) *ChannelAPI {
	return &ChannelAPI{
		Log: wklog.NewWKLog("ChannelAPI"),
		s:   s,
	}
}

// Route Route
func (ch *ChannelAPI) Route(r *wkhttp.WKHttp) {
	//################### 频道 ###################
	r.POST("/channel", ch.channelCreateOrUpdate)       // 创建或修改频道
	r.POST("/channel/info", ch.updateOrAddChannelInfo) // 更新或添加频道基础信息
	r.POST("/channel/delete", ch.channelDelete)        // 删除频道

	//################### 订阅者 ###################// 删除频道
	r.POST("/channel/subscriber_add", ch.addSubscriber)       // 添加订阅者
	r.POST("/channel/subscriber_remove", ch.removeSubscriber) // 移除订阅者

	//################### 黑明单 ###################// 删除频道
	r.POST("/channel/blacklist_add", ch.blacklistAdd)       // 添加黑明单
	r.POST("/channel/blacklist_set", ch.blacklistSet)       // 设置黑明单（覆盖原来的黑名单数据）
	r.POST("/channel/blacklist_remove", ch.blacklistRemove) // 移除黑名单

	//################### 白名单 ###################
	r.POST("/channel/whitelist_add", ch.whitelistAdd) // 添加白名单
	r.POST("/channel/whitelist_set", ch.whitelistSet) // 设置白明单（覆盖
	r.POST("/channel/whitelist_remove", ch.whitelistRemove)
	r.GET("/channel/whitelist", func(c *wkhttp.Context) {
		channelID := c.Query("channel_id")
		channel, err := ch.s.channelManager.GetChannel(channelID, wkproto.ChannelTypeGroup)
		if err != nil {
			c.ResponseError(err)
			return
		}
		if channel == nil {
			c.ResponseError(errors.New("频道不存在！"))
			return
		}
		whitelist := make([]string, 0)
		channel.whitelist.Range(func(key, value interface{}) bool {
			whitelist = append(whitelist, key.(string))
			return true
		})
		c.JSON(http.StatusOK, whitelist)
	})
	//################### 频道消息 ###################
	// 同步频道消息
	r.POST("/channel/messagesync", ch.syncMessages)

}

func (ch *ChannelAPI) channelCreateOrUpdate(c *wkhttp.Context) {
	var req ChannelCreateReq
	if err := c.BindJSON(&req); err != nil {
		c.ResponseError(errors.Wrap(err, "数据格式有误！"))
		return
	}
	bodyBytes, err := BindJSON(&req, c)
	if err != nil {
		c.ResponseError(errors.Wrap(err, "数据格式有误！"))
		return
	}
	if err := req.Check(); err != nil {
		c.ResponseError(err)
		return
	}

	if req.ChannelType == wkproto.ChannelTypePerson {
		c.ResponseError(errors.New("暂不支持个人频道！"))
		return
	}

	if ch.s.opts.ClusterOn() {
		leaderInfo, err := ch.s.cluster.LeaderNodeOfChannel(req.ChannelID, req.ChannelType) // 获取频道的领导节点
		if err != nil {
			ch.Error("获取频道所在节点失败！", zap.String("channelID", req.ChannelID), zap.Uint8("channelType", req.ChannelType))
			c.ResponseError(errors.New("获取频道所在节点失败！"))
			return
		}
		leaderIsSelf := leaderInfo.NodeID == ch.s.opts.Cluster.PeerID
		if !leaderIsSelf {
			ch.Debug("转发请求：", zap.String("url", fmt.Sprintf("%s%s", leaderInfo.ApiServerAddr, c.Request.URL.Path)))
			c.ForwardWithBody(fmt.Sprintf("%s%s", leaderInfo.ApiServerAddr, c.Request.URL.Path), bodyBytes)
			return
		}
	}

	// channelInfo := wkstore.NewChannelInfo(req.ChannelID, req.ChannelType)
	channelInfo := req.ToChannelInfo()

	err = ch.s.store.AddOrUpdateChannel(channelInfo)
	if err != nil {
		c.ResponseError(err)
		ch.Error("创建频道失败！", zap.Error(err))
		return
	}
	err = ch.s.store.RemoveAllSubscriber(req.ChannelID, req.ChannelType)
	if err != nil {
		ch.Error("移除所有订阅者失败！", zap.Error(err))
		c.ResponseError(errors.New("移除所有订阅者失败！"))
		return
	}
	if len(req.Subscribers) > 0 {
		err = ch.s.store.AddSubscribers(req.ChannelID, req.ChannelType, req.Subscribers)
		if err != nil {
			ch.Error("添加订阅者失败！", zap.Error(err))
			c.ResponseError(err)
			return
		}
	}
	ch.s.channelManager.DeleteChannelFromCache(req.ChannelID, req.ChannelType)
	c.ResponseOK()
}

// 更新或添加频道信息
func (ch *ChannelAPI) updateOrAddChannelInfo(c *wkhttp.Context) {
	var req ChannelInfoReq
	bodyBytes, err := BindJSON(&req, c)
	if err != nil {
		ch.Error("数据格式有误！", zap.Error(err))
		c.ResponseError(errors.New("数据格式有误！"))
		return
	}

	if ch.s.opts.ClusterOn() {
		leaderInfo, err := ch.s.cluster.LeaderNodeOfChannel(req.ChannelID, req.ChannelType) // 获取频道的领导节点
		if err != nil {
			ch.Error("获取频道所在节点失败！", zap.String("channelID", req.ChannelID), zap.Uint8("channelType", req.ChannelType))
			c.ResponseError(errors.New("获取频道所在节点失败！"))
			return
		}
		leaderIsSelf := leaderInfo.NodeID == ch.s.opts.Cluster.PeerID
		if !leaderIsSelf {
			ch.Debug("转发请求：", zap.String("url", fmt.Sprintf("%s%s", leaderInfo.ApiServerAddr, c.Request.URL.Path)))
			c.ForwardWithBody(fmt.Sprintf("%s%s", leaderInfo.ApiServerAddr, c.Request.URL.Path), bodyBytes)
			return
		}
	}

	channelInfo := req.ToChannelInfo()
	err = ch.s.store.AddOrUpdateChannel(channelInfo)
	if err != nil {
		ch.Error("添加或更新频道信息失败！", zap.Error(err))
		c.ResponseError(errors.New("添加或更新频道信息失败！"))
		return
	}
	// 如果有缓存则更新缓存
	channel := ch.s.channelManager.getChannelFromCache(req.ChannelID, req.ChannelType)
	if channel != nil {
		channel.ChannelInfo = channelInfo
	}
	c.ResponseOK()
}

func (ch *ChannelAPI) addSubscriber(c *wkhttp.Context) {
	var req subscriberAddReq
	bodyBytes, err := BindJSON(&req, c)
	if err != nil {
		c.ResponseError(errors.Wrap(err, "数据格式有误！"))
		return
	}
	if err := req.Check(); err != nil {
		c.ResponseError(err)
		return
	}
	if req.ChannelType == wkproto.ChannelTypePerson {
		c.ResponseError(errors.New("个人频道不支持添加订阅者！"))
		return
	}
	if req.ChannelType == 0 {
		req.ChannelType = wkproto.ChannelTypeGroup //默认为群
	}
	if ch.s.opts.ClusterOn() {
		leaderInfo, err := ch.s.cluster.LeaderNodeOfChannel(req.ChannelID, req.ChannelType) // 获取频道的领导节点
		if err != nil {
			ch.Error("获取频道所在节点失败！", zap.String("channelID", req.ChannelID), zap.Uint8("channelType", req.ChannelType))
			c.ResponseError(errors.New("获取频道所在节点失败！"))
			return
		}
		leaderIsSelf := leaderInfo.NodeID == ch.s.opts.Cluster.PeerID
		if !leaderIsSelf {
			ch.Debug("转发请求：", zap.String("url", fmt.Sprintf("%s%s", leaderInfo.ApiServerAddr, c.Request.URL.Path)))
			c.ForwardWithBody(fmt.Sprintf("%s%s", leaderInfo.ApiServerAddr, c.Request.URL.Path), bodyBytes)
			return
		}
	}

	channel, err := ch.s.channelManager.GetChannel(req.ChannelID, req.ChannelType)
	if err != nil {
		ch.Error("获取频道失败！", zap.String("channel", req.ChannelID), zap.Error(err))
		c.ResponseError(errors.Wrap(err, "获取频道失败！"))
		return
	}
	if channel == nil {
		ch.Error("频道不存在！", zap.String("channel_id", req.ChannelID), zap.Uint8("channel_type", req.ChannelType))
		c.ResponseError(errors.New("频道并不存在！"))
		return
	}
	if req.TempSubscriber == 1 {
		err = ch.addTmpSubscriberWithReq(req, channel)
		if err != nil {
			ch.Error("添加临时频道失败！", zap.Error(err))
			c.ResponseError(errors.New("添加临时频道失败！"))
			return
		}
	} else {
		err = ch.addSubscriberWithReq(req, channel)
		if err != nil {
			ch.Error("添加频道失败！", zap.Error(err))
			c.ResponseError(errors.New("添加频道失败！"))
			return
		}
	}
	c.ResponseOK()
}

func (ch *ChannelAPI) addTmpSubscriberWithReq(req subscriberAddReq, channel *Channel) error {
	if req.Reset == 1 {
		channel.RemoveAllTmpSubscriber()
	}

	channel.AddTmpSubscribers(req.Subscribers)

	return nil
}

func (ch *ChannelAPI) addSubscriberWithReq(req subscriberAddReq, channel *Channel) error {
	var err error
	existSubscribers := make([]string, 0)
	if req.Reset == 1 {
		err = ch.s.store.RemoveAllSubscriber(req.ChannelID, req.ChannelType)
		if err != nil {
			ch.Error("移除所有订阅者失败！", zap.Error(err))
			return err
		}
		channel.RemoveAllSubscriber()
	} else {

		existSubscribers, err = ch.s.store.GetSubscribers(req.ChannelID, req.ChannelType)
		if err != nil {
			ch.Error("获取所有订阅者失败！", zap.Error(err))
			return err
		}
	}
	newSubscribers := make([]string, 0, len(req.Subscribers))
	for _, subscriber := range req.Subscribers {
		if strings.TrimSpace(subscriber) == "" {
			continue
		}
		if !wkutil.ArrayContains(existSubscribers, subscriber) {
			newSubscribers = append(newSubscribers, subscriber)
		}
	}
	if len(newSubscribers) > 0 {
		err = ch.s.store.AddSubscribers(req.ChannelID, req.ChannelType, newSubscribers)
		if err != nil {
			ch.Error("添加订阅者失败！", zap.Error(err))
			return err
		}
		channel.AddSubscribers(newSubscribers)
	}

	return nil
}

func (ch *ChannelAPI) removeSubscriber(c *wkhttp.Context) {
	var req subscriberRemoveReq
	bodyBytes, err := BindJSON(&req, c)
	if err != nil {
		c.ResponseError(errors.Wrap(err, "数据格式有误！"))
		return
	}
	if err := req.Check(); err != nil {
		c.ResponseError(err)
		return
	}
	if req.ChannelType == wkproto.ChannelTypePerson {
		c.ResponseError(errors.New("个人频道不支持添加订阅者！"))
		return
	}
	if ch.s.opts.ClusterOn() {
		leaderInfo, err := ch.s.cluster.LeaderNodeOfChannel(req.ChannelID, req.ChannelType) // 获取频道的领导节点
		if err != nil {
			ch.Error("获取频道所在节点失败！", zap.String("channelID", req.ChannelID), zap.Uint8("channelType", req.ChannelType))
			c.ResponseError(errors.New("获取频道所在节点失败！"))
			return
		}
		leaderIsSelf := leaderInfo.NodeID == ch.s.opts.Cluster.PeerID
		if !leaderIsSelf {
			ch.Debug("转发请求：", zap.String("url", fmt.Sprintf("%s%s", leaderInfo.ApiServerAddr, c.Request.URL.Path)))
			c.ForwardWithBody(fmt.Sprintf("%s%s", leaderInfo.ApiServerAddr, c.Request.URL.Path), bodyBytes)
			return
		}
	}
<<<<<<< HEAD
=======

>>>>>>> c9a61d69
	channel, err := ch.s.channelManager.GetChannel(req.ChannelID, req.ChannelType)
	if err != nil {
		ch.Error("获取频道失败！", zap.Error(err), zap.String("channelId", req.ChannelID))
		c.ResponseError(errors.Wrap(err, "获取频道失败！"))
		return
	}
	if channel == nil {
		ch.Error("频道不存在！", zap.String("channelID", req.ChannelID), zap.Uint8("channelType", req.ChannelType))
		c.ResponseError(errors.New("频道不存在！"))
		return
	}

	if req.TempSubscriber == 1 {
		channel.RemoveTmpSubscribers(req.Subscribers)
	} else {
		err = ch.s.store.RemoveSubscribers(req.ChannelID, req.ChannelType, req.Subscribers)
		if err != nil {
			ch.Error("移除订阅者失败！", zap.Error(err))
			c.ResponseError(err)
			return
		}
		channel.RemoveSubscribers(req.Subscribers)
		err = ch.s.conversationManager.DeleteConversation(req.Subscribers, req.ChannelID, req.ChannelType)
		if err != nil {
			ch.Error("删除最近会话失败！", zap.Error(err))
			c.ResponseError(err)
			return
		}
	}

	c.ResponseOK()
}

func (ch *ChannelAPI) blacklistAdd(c *wkhttp.Context) {
	var req blacklistReq
	bodyBytes, err := BindJSON(&req, c)
	if err != nil {
		ch.Error("数据格式有误！", zap.Error(err))
		c.ResponseError(err)
		return
	}
	if err := req.Check(); err != nil {
		c.ResponseError(err)
		return
	}
	if len(req.UIDs) == 0 {
		c.ResponseError(errors.New("uids不能为空！"))
		return
	}

	localPeerUids := make([]string, 0, len(req.UIDs))
	if ch.s.opts.ClusterOn() {
		// TODO: 可以优化，如果是个人频道，可以按节点做转发而不是按uid做转发
		if req.ChannelType == wkproto.ChannelTypePerson {
			for _, uid := range req.UIDs {
				fakeChannelID := GetFakeChannelIDWith(uid, req.ChannelID)
				if ch.s.opts.IsFakeChannel(req.ChannelID) {
					fakeChannelID = req.ChannelID
				}
				leaderInfo, err := ch.s.cluster.LeaderNodeOfChannel(fakeChannelID, req.ChannelType) // 获取频道的领导节点
				if err != nil {
					ch.Error("获取频道所在节点失败！", zap.String("channelID", fakeChannelID), zap.Uint8("channelType", req.ChannelType))
					c.ResponseError(errors.New("获取频道所在节点失败！"))
					return
				}
				leaderIsSelf := leaderInfo.NodeID == ch.s.opts.Cluster.PeerID
				if !leaderIsSelf {
					ch.Debug("转发请求：", zap.String("url", fmt.Sprintf("%s%s", leaderInfo.ApiServerAddr, c.Request.URL.Path)))
					c.ForwardWithBody(fmt.Sprintf("%s%s", leaderInfo.ApiServerAddr, c.Request.URL.Path), bodyBytes)
				} else {
					localPeerUids = append(localPeerUids, uid)
				}
			}
			return
		} else {
			leaderInfo, err := ch.s.cluster.LeaderNodeOfChannel(req.ChannelID, req.ChannelType) // 获取频道的领导节点
			if err != nil {
				ch.Error("获取频道所在节点失败！", zap.String("channelID", req.ChannelID), zap.Uint8("channelType", req.ChannelType))
				c.ResponseError(errors.New("获取频道所在节点失败！"))
				return
			}
			leaderIsSelf := leaderInfo.NodeID == ch.s.opts.Cluster.PeerID
			if !leaderIsSelf {
				ch.Debug("转发请求：", zap.String("url", fmt.Sprintf("%s%s", leaderInfo.ApiServerAddr, c.Request.URL.Path)))
				c.ForwardWithBody(fmt.Sprintf("%s%s", leaderInfo.ApiServerAddr, c.Request.URL.Path), bodyBytes)
				return
			}
			localPeerUids = req.UIDs
		}
	}
<<<<<<< HEAD
=======

>>>>>>> c9a61d69
	if req.ChannelType == wkproto.ChannelTypePerson {
		for _, uid := range localPeerUids {
			fakeChannelID := GetFakeChannelIDWith(uid, req.ChannelID)
			if ch.s.opts.IsFakeChannel(req.ChannelID) {
				fakeChannelID = req.ChannelID
			}
			err := ch.s.store.AddDenylist(fakeChannelID, req.ChannelType, []string{uid})
			if err != nil {
				ch.Error("添加黑名单失败！", zap.Error(err))
				c.ResponseError(err)
				return
			}
			// 增加到缓存中
			channelObj, err := ch.s.channelManager.GetChannel(fakeChannelID, req.ChannelType)
			if err != nil {
				c.ResponseError(err)
				return
			}
			channelObj.AddDenylist([]string{uid})
		}
	} else {
		err := ch.s.store.AddDenylist(req.ChannelID, req.ChannelType, localPeerUids)
		if err != nil {
			ch.Error("添加黑名单失败！", zap.Error(err))
			c.ResponseError(err)
			return
		}
		// 增加到缓存中
		channelObj, err := ch.s.channelManager.GetChannel(req.ChannelID, req.ChannelType)
		if err != nil {
			c.ResponseError(err)
			return
		}
		channelObj.AddDenylist(localPeerUids)
	}

	c.ResponseOK()
}

func (ch *ChannelAPI) blacklistSet(c *wkhttp.Context) {
	var req blacklistReq
	bodyBytes, err := BindJSON(&req, c)
	if err != nil {
		ch.Error("数据格式有误！", zap.Error(err))
		c.ResponseError(err)
		return
	}
	if strings.TrimSpace(req.ChannelID) == "" {
		c.ResponseError(errors.New("频道ID不能为空！"))
		return
	}

	localPeerUids := make([]string, 0, len(req.UIDs))
	if ch.s.opts.ClusterOn() {
		// TODO: 可以优化，如果是个人频道，可以按节点做转发而不是按uid做转发
		if req.ChannelType == wkproto.ChannelTypePerson {
			for _, uid := range req.UIDs {
				fakeChannelID := GetFakeChannelIDWith(uid, req.ChannelID)
				if ch.s.opts.IsFakeChannel(req.ChannelID) {
					fakeChannelID = req.ChannelID
				}
				leaderInfo, err := ch.s.cluster.LeaderNodeOfChannel(fakeChannelID, req.ChannelType) // 获取频道的领导节点
				if err != nil {
					ch.Error("获取频道所在节点失败！", zap.String("channelID", fakeChannelID), zap.Uint8("channelType", req.ChannelType))
					c.ResponseError(errors.New("获取频道所在节点失败！"))
					return
				}
				leaderIsSelf := leaderInfo.NodeID == ch.s.opts.Cluster.PeerID
				if !leaderIsSelf {
					ch.Debug("转发请求：", zap.String("url", fmt.Sprintf("%s%s", leaderInfo.ApiServerAddr, c.Request.URL.Path)))
					c.ForwardWithBody(fmt.Sprintf("%s%s", leaderInfo.ApiServerAddr, c.Request.URL.Path), bodyBytes)
				} else {
					localPeerUids = append(localPeerUids, uid)
				}
			}
			return
		} else {
			leaderInfo, err := ch.s.cluster.LeaderNodeOfChannel(req.ChannelID, req.ChannelType) // 获取频道的领导节点
			if err != nil {
				ch.Error("获取频道所在节点失败！", zap.String("channelID", req.ChannelID), zap.Uint8("channelType", req.ChannelType))
				c.ResponseError(errors.New("获取频道所在节点失败！"))
				return
			}
			leaderIsSelf := leaderInfo.NodeID == ch.s.opts.Cluster.PeerID
			if !leaderIsSelf {
				ch.Debug("转发请求：", zap.String("url", fmt.Sprintf("%s%s", leaderInfo.ApiServerAddr, c.Request.URL.Path)))
				c.ForwardWithBody(fmt.Sprintf("%s%s", leaderInfo.ApiServerAddr, c.Request.URL.Path), bodyBytes)
				return
			}
			localPeerUids = req.UIDs
		}
	}
<<<<<<< HEAD
=======

>>>>>>> c9a61d69
	if req.ChannelType == wkproto.ChannelTypePerson {
		for _, uid := range localPeerUids {
			fakeChannelID := GetFakeChannelIDWith(uid, req.ChannelID)
			if ch.s.opts.IsFakeChannel(req.ChannelID) {
				fakeChannelID = req.ChannelID
			}
			err := ch.s.store.RemoveAllDenylist(fakeChannelID, req.ChannelType)
			if err != nil {
				ch.Error("移除所有黑明单失败！", zap.Error(err))
				c.ResponseError(errors.New("移除所有黑明单失败！"))
				return
			}
			err = ch.s.store.AddDenylist(fakeChannelID, req.ChannelType, []string{uid})
			if err != nil {
				ch.Error("添加黑名单失败！", zap.Error(err))
				c.ResponseError(err)
				return
			}
			// 增加到缓存中
			channelObj, err := ch.s.channelManager.GetChannel(fakeChannelID, req.ChannelType)
			if err != nil {
				c.ResponseError(err)
				return
			}
			channelObj.SetDenylist([]string{uid})
		}
	} else {
		err := ch.s.store.RemoveAllDenylist(req.ChannelID, req.ChannelType)
		if err != nil {
			ch.Error("移除所有黑明单失败！", zap.Error(err))
			c.ResponseError(errors.New("移除所有黑明单失败！"))
			return
		}
		if len(localPeerUids) > 0 {
			err := ch.s.store.AddDenylist(req.ChannelID, req.ChannelType, localPeerUids)
			if err != nil {
				ch.Error("添加黑名单失败！", zap.Error(err))
				c.ResponseError(err)
				return
			}
		}
		// 增加到缓存中
		channelObj, err := ch.s.channelManager.GetChannel(req.ChannelID, req.ChannelType)
		if err != nil {
			c.ResponseError(err)
			return
		}
		channelObj.SetDenylist(req.UIDs)
	}

	c.ResponseOK()
}

func (ch *ChannelAPI) blacklistRemove(c *wkhttp.Context) {
	var req blacklistReq
	bodyBytes, err := BindJSON(&req, c)
	if err != nil {
		ch.Error("数据格式有误！", zap.Error(err))
		c.ResponseError(err)
		return
	}
	if err := req.Check(); err != nil {
		c.ResponseError(err)
		return
	}

	localPeerUids := make([]string, 0, len(req.UIDs))
	if ch.s.opts.ClusterOn() {
		// TODO: 可以优化，如果是个人频道，可以按节点做转发而不是按uid做转发
		if req.ChannelType == wkproto.ChannelTypePerson {
			for _, uid := range req.UIDs {
				fakeChannelID := GetFakeChannelIDWith(uid, req.ChannelID)
				if ch.s.opts.IsFakeChannel(req.ChannelID) {
					fakeChannelID = req.ChannelID
				}
				leaderInfo, err := ch.s.cluster.LeaderNodeOfChannel(fakeChannelID, req.ChannelType) // 获取频道的领导节点
				if err != nil {
					ch.Error("获取频道所在节点失败！", zap.String("channelID", fakeChannelID), zap.Uint8("channelType", req.ChannelType))
					c.ResponseError(errors.New("获取频道所在节点失败！"))
					return
				}
				leaderIsSelf := leaderInfo.NodeID == ch.s.opts.Cluster.PeerID
				if !leaderIsSelf {
					ch.Debug("转发请求：", zap.String("url", fmt.Sprintf("%s%s", leaderInfo.ApiServerAddr, c.Request.URL.Path)))
					c.ForwardWithBody(fmt.Sprintf("%s%s", leaderInfo.ApiServerAddr, c.Request.URL.Path), bodyBytes)
				} else {
					localPeerUids = append(localPeerUids, uid)
				}
			}
			return
		} else {
			leaderInfo, err := ch.s.cluster.LeaderNodeOfChannel(req.ChannelID, req.ChannelType) // 获取频道的领导节点
			if err != nil {
				ch.Error("获取频道所在节点失败！", zap.String("channelID", req.ChannelID), zap.Uint8("channelType", req.ChannelType))
				c.ResponseError(errors.New("获取频道所在节点失败！"))
				return
			}
			leaderIsSelf := leaderInfo.NodeID == ch.s.opts.Cluster.PeerID

			if !leaderIsSelf {
				ch.Debug("转发请求：", zap.String("url", fmt.Sprintf("%s%s", leaderInfo.ApiServerAddr, c.Request.URL.Path)))
				c.ForwardWithBody(fmt.Sprintf("%s%s", leaderInfo.ApiServerAddr, c.Request.URL.Path), bodyBytes)
				return
			}
			localPeerUids = req.UIDs
		}
	}
<<<<<<< HEAD
=======

>>>>>>> c9a61d69
	if req.ChannelType == wkproto.ChannelTypePerson {
		for _, uid := range localPeerUids {
			fakeChannelID := GetFakeChannelIDWith(uid, req.ChannelID)
			if ch.s.opts.IsFakeChannel(req.ChannelID) {
				fakeChannelID = req.ChannelID
			}
			err := ch.s.store.RemoveDenylist(fakeChannelID, req.ChannelType, []string{uid})
			if err != nil {
				ch.Error("移除黑名单失败！", zap.Error(err))
				c.ResponseError(err)
				return
			}
			// 缓存中移除
			channelObj, err := ch.s.channelManager.GetChannel(fakeChannelID, req.ChannelType)
			if err != nil {
				c.ResponseError(err)
				return
			}
			channelObj.RemoveDenylist([]string{uid})
		}
	} else {
		err := ch.s.store.RemoveDenylist(req.ChannelID, req.ChannelType, localPeerUids)
		if err != nil {
			ch.Error("移除黑名单失败！", zap.Error(err))
			c.ResponseError(err)
			return
		}
		// 缓存中移除
		channelObj, err := ch.s.channelManager.GetChannel(req.ChannelID, req.ChannelType)
		if err != nil {
			c.ResponseError(err)
			return
		}
		channelObj.RemoveDenylist(localPeerUids)
	}

	c.ResponseOK()
}

// 删除频道
func (ch *ChannelAPI) channelDelete(c *wkhttp.Context) {
	var req ChannelDeleteReq
	bodyBytes, err := BindJSON(&req, c)
	if err != nil {
		c.ResponseError(errors.Wrap(err, "数据格式有误！"))
		return
	}
	if req.ChannelType == wkproto.ChannelTypePerson {
		c.ResponseError(errors.New("个人频道不支持添加订阅者！"))
		return
	}
	if ch.s.opts.ClusterOn() {
		leaderInfo, err := ch.s.cluster.LeaderNodeOfChannel(req.ChannelID, req.ChannelType) // 获取频道的领导节点
		if err != nil {
			ch.Error("获取频道所在节点失败！", zap.String("channelID", req.ChannelID), zap.Uint8("channelType", req.ChannelType))
			c.ResponseError(errors.New("获取频道所在节点失败！"))
			return
		}
		leaderIsSelf := leaderInfo.NodeID == ch.s.opts.Cluster.PeerID
		if !leaderIsSelf {
			ch.Debug("转发请求：", zap.String("url", fmt.Sprintf("%s%s", leaderInfo.ApiServerAddr, c.Request.URL.Path)))
			c.ForwardWithBody(fmt.Sprintf("%s%s", leaderInfo.ApiServerAddr, c.Request.URL.Path), bodyBytes)
			return
		}
	}

	err = ch.s.store.DeleteChannelAndClearMessages(req.ChannelID, req.ChannelType)
	if err != nil {
		c.ResponseError(err)
		return
	}

	err = ch.s.channelManager.DeleteChannel(req.ChannelID, req.ChannelType)
	if err != nil {
		c.ResponseError(err)
		return
	}
	c.ResponseOK()
}

// ----------- 白名单 -----------

// 添加白名单
func (ch *ChannelAPI) whitelistAdd(c *wkhttp.Context) {
	var req whitelistReq
	bodyBytes, err := BindJSON(&req, c)
	if err != nil {
		ch.Error("数据格式有误！", zap.Error(err))
		c.ResponseError(err)
		return
	}
	if err := req.Check(); err != nil {
		c.ResponseError(err)
		return
	}

	localPeerUids := make([]string, 0, len(req.UIDs))
	if ch.s.opts.ClusterOn() {
		// TODO: 可以优化，如果是个人频道，可以按节点做转发而不是按uid做转发
		if req.ChannelType == wkproto.ChannelTypePerson {
			for _, uid := range req.UIDs {
				fakeChannelID := GetFakeChannelIDWith(uid, req.ChannelID)
				if ch.s.opts.IsFakeChannel(req.ChannelID) {
					fakeChannelID = req.ChannelID
				}
				leaderInfo, err := ch.s.cluster.LeaderNodeOfChannel(fakeChannelID, req.ChannelType) // 获取频道的领导节点
				if err != nil {
					ch.Error("获取频道所在节点失败！", zap.String("channelID", fakeChannelID), zap.Uint8("channelType", req.ChannelType))
					c.ResponseError(errors.New("获取频道所在节点失败！"))
					return
				}
				leaderIsSelf := leaderInfo.NodeID == ch.s.opts.Cluster.PeerID
				if !leaderIsSelf {
					ch.Debug("转发请求：", zap.String("url", fmt.Sprintf("%s%s", leaderInfo.ApiServerAddr, c.Request.URL.Path)))
					c.ForwardWithBody(fmt.Sprintf("%s%s", leaderInfo.ApiServerAddr, c.Request.URL.Path), bodyBytes)
				} else {
					localPeerUids = append(localPeerUids, uid)
				}
			}
			return
		} else {
			leaderInfo, err := ch.s.cluster.LeaderNodeOfChannel(req.ChannelID, req.ChannelType) // 获取频道的领导节点
			if err != nil {
				ch.Error("获取频道所在节点失败！", zap.String("channelID", req.ChannelID), zap.Uint8("channelType", req.ChannelType))
				c.ResponseError(errors.New("获取频道所在节点失败！"))
				return
			}
			leaderIsSelf := leaderInfo.NodeID == ch.s.opts.Cluster.PeerID
			if !leaderIsSelf {
				ch.Debug("转发请求：", zap.String("url", fmt.Sprintf("%s%s", leaderInfo.ApiServerAddr, c.Request.URL.Path)))
				c.ForwardWithBody(fmt.Sprintf("%s%s", leaderInfo.ApiServerAddr, c.Request.URL.Path), bodyBytes)
				return
			}
			localPeerUids = req.UIDs
		}
	}

	if req.ChannelType == wkproto.ChannelTypePerson {
		for _, uid := range localPeerUids {
			fakeChannelID := GetFakeChannelIDWith(uid, req.ChannelID)
			if ch.s.opts.IsFakeChannel(req.ChannelID) {
				fakeChannelID = req.ChannelID
			}
			err := ch.s.store.AddAllowlist(fakeChannelID, req.ChannelType, []string{uid})
			if err != nil {
				ch.Error("添加白名单失败！", zap.Error(err))
				c.ResponseError(err)
				return
			}
			// 增加到缓存中
			channelObj, err := ch.s.channelManager.GetChannel(fakeChannelID, req.ChannelType)
			if err != nil {
				c.ResponseError(err)
				return
			}
			channelObj.AddAllowlist([]string{uid})
		}
	} else {
		err = ch.s.store.AddAllowlist(req.ChannelID, req.ChannelType, req.UIDs)
		if err != nil {
			ch.Error("添加白名单失败！", zap.Error(err))
			c.ResponseError(err)
			return
		}
		// 增加到缓存中
		channelObj, err := ch.s.channelManager.GetChannel(req.ChannelID, req.ChannelType)
		if err != nil {
			c.ResponseError(err)
			return
		}
		channelObj.AddAllowlist(req.UIDs)
	}

	c.ResponseOK()
}
func (ch *ChannelAPI) whitelistSet(c *wkhttp.Context) {
	var req whitelistReq
	bodyBytes, err := BindJSON(&req, c)
	if err != nil {
		ch.Error("数据格式有误！", zap.Error(err))
		c.ResponseError(err)
		return
	}
	if strings.TrimSpace(req.ChannelID) == "" {
		c.ResponseError(errors.New("频道ID不能为空！"))
		return
	}

	localPeerUids := make([]string, 0, len(req.UIDs))
	if ch.s.opts.ClusterOn() {
		// TODO: 可以优化，如果是个人频道，可以按节点做转发而不是按uid做转发
		if req.ChannelType == wkproto.ChannelTypePerson {
			for _, uid := range req.UIDs {
				fakeChannelID := GetFakeChannelIDWith(uid, req.ChannelID)
				if ch.s.opts.IsFakeChannel(req.ChannelID) {
					fakeChannelID = req.ChannelID
				}
				leaderInfo, err := ch.s.cluster.LeaderNodeOfChannel(fakeChannelID, req.ChannelType) // 获取频道的领导节点
				if err != nil {
					ch.Error("获取频道所在节点失败！", zap.String("channelID", fakeChannelID), zap.Uint8("channelType", req.ChannelType))
					c.ResponseError(errors.New("获取频道所在节点失败！"))
					return
				}
				leaderIsSelf := leaderInfo.NodeID == ch.s.opts.Cluster.PeerID
				if !leaderIsSelf {
					ch.Debug("转发请求：", zap.String("url", fmt.Sprintf("%s%s", leaderInfo.ApiServerAddr, c.Request.URL.Path)))
					c.ForwardWithBody(fmt.Sprintf("%s%s", leaderInfo.ApiServerAddr, c.Request.URL.Path), bodyBytes)
				} else {
					localPeerUids = append(localPeerUids, uid)
				}
			}
			return
		} else {
			leaderInfo, err := ch.s.cluster.LeaderNodeOfChannel(req.ChannelID, req.ChannelType) // 获取频道的领导节点
			if err != nil {
				ch.Error("获取频道所在节点失败！", zap.String("channelID", req.ChannelID), zap.Uint8("channelType", req.ChannelType))
				c.ResponseError(errors.New("获取频道所在节点失败！"))
				return
			}
			leaderIsSelf := leaderInfo.NodeID == ch.s.opts.Cluster.PeerID
			if !leaderIsSelf {
				ch.Debug("转发请求：", zap.String("url", fmt.Sprintf("%s%s", leaderInfo.ApiServerAddr, c.Request.URL.Path)))
				c.ForwardWithBody(fmt.Sprintf("%s%s", leaderInfo.ApiServerAddr, c.Request.URL.Path), bodyBytes)
				return
			}
			localPeerUids = req.UIDs
		}
	}

	if req.ChannelType == wkproto.ChannelTypePerson {
		for _, uid := range localPeerUids {
			fakeChannelID := GetFakeChannelIDWith(uid, req.ChannelID)
			if ch.s.opts.IsFakeChannel(req.ChannelID) {
				fakeChannelID = req.ChannelID
			}
			err = ch.s.store.RemoveAllAllowlist(fakeChannelID, req.ChannelType)
			if err != nil {
				ch.Error("移除所有白明单失败！", zap.Error(err))
				c.ResponseError(errors.New("移除所有白明单失败！"))
				return
			}
			err := ch.s.store.AddAllowlist(fakeChannelID, req.ChannelType, []string{uid})
			if err != nil {
				ch.Error("添加白名单失败！", zap.Error(err))
				c.ResponseError(err)
				return
			}
			// 增加到缓存中
			channelObj, err := ch.s.channelManager.GetChannel(fakeChannelID, req.ChannelType)
			if err != nil {
				c.ResponseError(err)
				return
			}
			channelObj.SetAllowlist([]string{uid})

		}
	} else {
		err = ch.s.store.RemoveAllAllowlist(req.ChannelID, req.ChannelType)
		if err != nil {
			ch.Error("移除所有白明单失败！", zap.Error(err))
			c.ResponseError(errors.New("移除所有白明单失败！"))
			return
		}
		if len(req.UIDs) > 0 {
			err := ch.s.store.AddAllowlist(req.ChannelID, req.ChannelType, req.UIDs)
			if err != nil {
				ch.Error("添加白名单失败！", zap.Error(err))
				c.ResponseError(err)
				return
			}
		}
		// 增加到缓存中
		channelObj, err := ch.s.channelManager.GetChannel(req.ChannelID, req.ChannelType)
		if err != nil {
			c.ResponseError(err)
			return
		}
		channelObj.SetAllowlist(req.UIDs)
	}

	c.ResponseOK()
}

// 移除白名单
func (ch *ChannelAPI) whitelistRemove(c *wkhttp.Context) {
	var req whitelistReq
	bodyBytes, err := BindJSON(&req, c)
	if err != nil {
		ch.Error("数据格式有误！", zap.Error(err))
		c.ResponseError(err)
		return
	}
	if err := req.Check(); err != nil {
		c.ResponseError(err)
		return
	}
	localPeerUids := make([]string, 0, len(req.UIDs))
	if ch.s.opts.ClusterOn() {
		// TODO: 可以优化，如果是个人频道，可以按节点做转发而不是按uid做转发
		if req.ChannelType == wkproto.ChannelTypePerson {
			for _, uid := range req.UIDs {
				fakeChannelID := GetFakeChannelIDWith(uid, req.ChannelID)
				if ch.s.opts.IsFakeChannel(req.ChannelID) {
					fakeChannelID = req.ChannelID
				}
				leaderInfo, err := ch.s.cluster.LeaderNodeOfChannel(fakeChannelID, req.ChannelType) // 获取频道的领导节点
				if err != nil {
					ch.Error("获取频道所在节点失败！", zap.String("channelID", fakeChannelID), zap.Uint8("channelType", req.ChannelType))
					c.ResponseError(errors.New("获取频道所在节点失败！"))
					return
				}
				leaderIsSelf := leaderInfo.NodeID == ch.s.opts.Cluster.PeerID
				if !leaderIsSelf {
					ch.Debug("转发请求：", zap.String("url", fmt.Sprintf("%s%s", leaderInfo.ApiServerAddr, c.Request.URL.Path)))
					c.ForwardWithBody(fmt.Sprintf("%s%s", leaderInfo.ApiServerAddr, c.Request.URL.Path), bodyBytes)
				} else {
					localPeerUids = append(localPeerUids, uid)
				}
			}
			return
		} else {
			leaderInfo, err := ch.s.cluster.LeaderNodeOfChannel(req.ChannelID, req.ChannelType) // 获取频道的领导节点
			if err != nil {
				ch.Error("获取频道所在节点失败！", zap.String("channelID", req.ChannelID), zap.Uint8("channelType", req.ChannelType))
				c.ResponseError(errors.New("获取频道所在节点失败！"))
				return
			}
			leaderIsSelf := leaderInfo.NodeID == ch.s.opts.Cluster.PeerID
			if !leaderIsSelf {
				ch.Debug("转发请求：", zap.String("url", fmt.Sprintf("%s%s", leaderInfo.ApiServerAddr, c.Request.URL.Path)))
				c.ForwardWithBody(fmt.Sprintf("%s%s", leaderInfo.ApiServerAddr, c.Request.URL.Path), bodyBytes)
				return
			}
			localPeerUids = req.UIDs
		}
	}

	if req.ChannelType == wkproto.ChannelTypePerson {
		for _, uid := range localPeerUids {
			fakeChannelID := GetFakeChannelIDWith(uid, req.ChannelID)
			if ch.s.opts.IsFakeChannel(req.ChannelID) {
				fakeChannelID = req.ChannelID
			}
			err = ch.s.store.RemoveAllowlist(fakeChannelID, req.ChannelType, req.UIDs)
			if err != nil {
				ch.Error("移除白名单失败！", zap.Error(err))
				c.ResponseError(err)
				return
			}
			err = ch.s.store.RemoveAllowlist(fakeChannelID, req.ChannelType, []string{uid})
			if err != nil {
				ch.Error("移除白名单失败！", zap.Error(err))
				c.ResponseError(err)
				return
			}
			// 缓存中移除
			channelObj, err := ch.s.channelManager.GetChannel(fakeChannelID, req.ChannelType)
			if err != nil {
				c.ResponseError(err)
				return
			}
			channelObj.RemoveAllowlist([]string{uid})
		}

	} else {
		err = ch.s.store.RemoveAllowlist(req.ChannelID, req.ChannelType, req.UIDs)
		if err != nil {
			ch.Error("移除白名单失败！", zap.Error(err))
			c.ResponseError(err)
			return
		}
		// 缓存中移除
		channelObj, err := ch.s.channelManager.GetChannel(req.ChannelID, req.ChannelType)
		if err != nil {
			c.ResponseError(err)
			return
		}
		channelObj.RemoveAllowlist(req.UIDs)
	}

	c.ResponseOK()
}

type PullMode int // 拉取模式

const (
	PullModeDown PullMode = iota // 向下拉取
	PullModeUp                   // 向上拉取
)

func BindJSON(obj any, c *wkhttp.Context) ([]byte, error) {
	bodyBytes, err := io.ReadAll(c.Request.Body)
	if err != nil {
		return nil, err
	}
	if err := wkutil.ReadJSONByByte(bodyBytes, obj); err != nil {
		return nil, err
	}
	return bodyBytes, nil
}

// 同步频道内的消息
func (ch *ChannelAPI) syncMessages(c *wkhttp.Context) {

	var req struct {
		LoginUID        string   `json:"login_uid"` // 当前登录用户的uid
		ChannelID       string   `json:"channel_id"`
		ChannelType     uint8    `json:"channel_type"`
		StartMessageSeq uint32   `json:"start_message_seq"` //开始消息列号（结果包含start_message_seq的消息）
		EndMessageSeq   uint32   `json:"end_message_seq"`   // 结束消息列号（结果不包含end_message_seq的消息）
		Limit           int      `json:"limit"`             // 每次同步数量限制
		PullMode        PullMode `json:"pull_mode"`         // 拉取模式 0:向下拉取 1:向上拉取
	}
	bodyBytes, err := BindJSON(&req, c)
	if err != nil {
		ch.Error("数据格式有误！", zap.Error(err))
		c.ResponseError(err)
		return
	}

	var (
		limit         = req.Limit
		fakeChannelID = req.ChannelID
		messages      []wkstore.Message
	)

	if limit > 10000 {
		limit = 10000
	}

	if req.ChannelType == wkproto.ChannelTypePerson {
		fakeChannelID = GetFakeChannelIDWith(req.LoginUID, req.ChannelID)
	}
	if ch.s.opts.ClusterOn() {
		leaderInfo, err := ch.s.cluster.LeaderNodeOfChannel(req.ChannelID, req.ChannelType) // 获取频道的领导节点
		if err != nil {
			ch.Error("获取频道所在节点失败！", zap.String("channelID", req.ChannelID), zap.Uint8("channelType", req.ChannelType))
			c.ResponseError(errors.New("获取频道所在节点失败！"))
			return
		}
		leaderIsSelf := leaderInfo.NodeID == ch.s.opts.Cluster.PeerID

		if !leaderIsSelf {
			fmt.Println("转发请求：", fmt.Sprintf("%s%s", leaderInfo.ApiServerAddr, c.Request.URL.Path))
			c.ForwardWithBody(fmt.Sprintf("%s%s", leaderInfo.ApiServerAddr, c.Request.URL.Path), bodyBytes)
			return
		}
	}

	if req.StartMessageSeq == 0 && req.EndMessageSeq == 0 {
		messages, err = ch.s.store.LoadLastMsgs(fakeChannelID, req.ChannelType, limit)
	} else if req.PullMode == PullModeUp { // 向上拉取
		messages, err = ch.s.store.LoadNextRangeMsgs(fakeChannelID, req.ChannelType, req.StartMessageSeq, req.EndMessageSeq, limit)
	} else {
		messages, err = ch.s.store.LoadPrevRangeMsgs(fakeChannelID, req.ChannelType, req.StartMessageSeq, req.EndMessageSeq, limit)
	}
	if err != nil {
		c.ResponseError(err)
		return
	}
	messageResps := make([]*MessageResp, 0, len(messages))
	if len(messages) > 0 {
		for _, message := range messages {
			messageResp := &MessageResp{}
			messageResp.from(message.(*Message), ch.s.store)
			messageResps = append(messageResps, messageResp)
		}
	}
	var more bool = true // 是否有更多数据
	if len(messageResps) < limit {
		more = false
	}
	if len(messageResps) > 0 {

		if req.PullMode == PullModeDown {
			if req.EndMessageSeq != 0 {
				messageSeq := messageResps[0].MessageSeq
				if req.EndMessageSeq == messageSeq {
					more = false
				}
			}
		} else {
			if req.EndMessageSeq != 0 {
				messageSeq := messageResps[len(messageResps)-1].MessageSeq
				if req.EndMessageSeq == messageSeq {
					more = false
				}
			}
		}
	}
	c.JSON(http.StatusOK, syncMessageResp{
		StartMessageSeq: req.StartMessageSeq,
		EndMessageSeq:   req.EndMessageSeq,
		More:            wkutil.BoolToInt(more),
		Messages:        messageResps,
	})
}<|MERGE_RESOLUTION|>--- conflicted
+++ resolved
@@ -316,10 +316,6 @@
 			return
 		}
 	}
-<<<<<<< HEAD
-=======
-
->>>>>>> c9a61d69
 	channel, err := ch.s.channelManager.GetChannel(req.ChannelID, req.ChannelType)
 	if err != nil {
 		ch.Error("获取频道失败！", zap.Error(err), zap.String("channelId", req.ChannelID))
@@ -410,10 +406,6 @@
 			localPeerUids = req.UIDs
 		}
 	}
-<<<<<<< HEAD
-=======
-
->>>>>>> c9a61d69
 	if req.ChannelType == wkproto.ChannelTypePerson {
 		for _, uid := range localPeerUids {
 			fakeChannelID := GetFakeChannelIDWith(uid, req.ChannelID)
@@ -506,10 +498,6 @@
 			localPeerUids = req.UIDs
 		}
 	}
-<<<<<<< HEAD
-=======
-
->>>>>>> c9a61d69
 	if req.ChannelType == wkproto.ChannelTypePerson {
 		for _, uid := range localPeerUids {
 			fakeChannelID := GetFakeChannelIDWith(uid, req.ChannelID)
@@ -617,10 +605,6 @@
 			localPeerUids = req.UIDs
 		}
 	}
-<<<<<<< HEAD
-=======
-
->>>>>>> c9a61d69
 	if req.ChannelType == wkproto.ChannelTypePerson {
 		for _, uid := range localPeerUids {
 			fakeChannelID := GetFakeChannelIDWith(uid, req.ChannelID)
