package server

import (
	"fmt"
	"io"
	"net/http"
	"strings"

	"github.com/WuKongIM/WuKongIM/pkg/wkhttp"
	"github.com/WuKongIM/WuKongIM/pkg/wklog"
	"github.com/WuKongIM/WuKongIM/pkg/wkstore"
	"github.com/WuKongIM/WuKongIM/pkg/wkutil"
	wkproto "github.com/WuKongIM/WuKongIMGoProto"
	"github.com/pkg/errors"
	"go.uber.org/zap"
)

// ChannelAPI ChannelAPI
type ChannelAPI struct {
	s *Server
	wklog.Log
}

// NewChannelAPI 创建API
func NewChannelAPI(s *Server) *ChannelAPI {
	return &ChannelAPI{
		Log: wklog.NewWKLog("ChannelAPI"),
		s:   s,
	}
}

// Route Route
func (ch *ChannelAPI) Route(r *wkhttp.WKHttp) {
	//################### 频道 ###################
	r.POST("/channel", ch.channelCreateOrUpdate)       // 创建或修改频道
	r.POST("/channel/info", ch.updateOrAddChannelInfo) // 更新或添加频道基础信息
	r.POST("/channel/delete", ch.channelDelete)        // 删除频道

	//################### 订阅者 ###################// 删除频道
	r.POST("/channel/subscriber_add", ch.addSubscriber)       // 添加订阅者
	r.POST("/channel/subscriber_remove", ch.removeSubscriber) // 移除订阅者

	//################### 黑明单 ###################// 删除频道
	r.POST("/channel/blacklist_add", ch.blacklistAdd)       // 添加黑明单
	r.POST("/channel/blacklist_set", ch.blacklistSet)       // 设置黑明单（覆盖原来的黑名单数据）
	r.POST("/channel/blacklist_remove", ch.blacklistRemove) // 移除黑名单

	//################### 白名单 ###################
	r.POST("/channel/whitelist_add", ch.whitelistAdd) // 添加白名单
	r.POST("/channel/whitelist_set", ch.whitelistSet) // 设置白明单（覆盖
	r.POST("/channel/whitelist_remove", ch.whitelistRemove)
	r.GET("/channel/whitelist", func(c *wkhttp.Context) {
		channelID := c.Query("channel_id")
		channel, err := ch.s.channelManager.GetChannel(channelID, wkproto.ChannelTypeGroup)
		if err != nil {
			c.ResponseError(err)
			return
		}
		if channel == nil {
			c.ResponseError(errors.New("频道不存在！"))
			return
		}
		whitelist := make([]string, 0)
		channel.whitelist.Range(func(key, value interface{}) bool {
			whitelist = append(whitelist, key.(string))
			return true
		})
		c.JSON(http.StatusOK, whitelist)
	})
	//################### 频道消息 ###################
	// 同步频道消息
	r.POST("/channel/messagesync", ch.syncMessages)

}

func (ch *ChannelAPI) channelCreateOrUpdate(c *wkhttp.Context) {
	var req ChannelCreateReq
	if err := c.BindJSON(&req); err != nil {
		c.ResponseError(errors.Wrap(err, "数据格式有误！"))
		return
	}
	bodyBytes, err := BindJSON(&req, c)
	if err != nil {
		c.ResponseError(errors.Wrap(err, "数据格式有误！"))
		return
	}
	if err := req.Check(); err != nil {
		c.ResponseError(err)
		return
	}

	if req.ChannelType == wkproto.ChannelTypePerson {
		c.ResponseError(errors.New("暂不支持个人频道！"))
		return
	}

	if ch.s.opts.ClusterOn() {
		leaderInfo, err := ch.s.cluster.SlotLeaderOfChannel(req.ChannelID, req.ChannelType) // 获取频道的领导节点
		if err != nil {
			ch.Error("获取频道所在节点失败！", zap.Error(err), zap.String("channelID", req.ChannelID), zap.Uint8("channelType", req.ChannelType))
			c.ResponseError(errors.New("获取频道所在节点失败！"))
			return
		}
		leaderIsSelf := leaderInfo.Id == ch.s.opts.Cluster.NodeId
		if !leaderIsSelf {
			ch.Debug("转发请求：", zap.String("url", fmt.Sprintf("%s%s", leaderInfo.ApiServerAddr, c.Request.URL.Path)))
			c.ForwardWithBody(fmt.Sprintf("%s%s", leaderInfo.ApiServerAddr, c.Request.URL.Path), bodyBytes)
			return
		}
	}

	// channelInfo := wkstore.NewChannelInfo(req.ChannelID, req.ChannelType)
	channelInfo := req.ToChannelInfo()

	err = ch.s.store.AddOrUpdateChannel(channelInfo)
	if err != nil {
		c.ResponseError(err)
		ch.Error("创建频道失败！", zap.Error(err))
		return
	}
	err = ch.s.store.RemoveAllSubscriber(req.ChannelID, req.ChannelType)
	if err != nil {
		ch.Error("移除所有订阅者失败！", zap.Error(err))
		c.ResponseError(errors.New("移除所有订阅者失败！"))
		return
	}
	if len(req.Subscribers) > 0 {
		err = ch.s.store.AddSubscribers(req.ChannelID, req.ChannelType, req.Subscribers)
		if err != nil {
			ch.Error("添加订阅者失败！", zap.Error(err))
			c.ResponseError(err)
			return
		}
	}
	ch.s.channelManager.DeleteChannelFromCache(req.ChannelID, req.ChannelType)
	c.ResponseOK()
}

// 更新或添加频道信息
func (ch *ChannelAPI) updateOrAddChannelInfo(c *wkhttp.Context) {
	var req ChannelInfoReq
	bodyBytes, err := BindJSON(&req, c)
	if err != nil {
		ch.Error("数据格式有误！", zap.Error(err))
		c.ResponseError(errors.New("数据格式有误！"))
		return
	}

	if ch.s.opts.ClusterOn() {
		leaderInfo, err := ch.s.cluster.SlotLeaderOfChannel(req.ChannelID, req.ChannelType) // 获取频道的领导节点
		if err != nil {
			ch.Error("获取频道所在节点失败！", zap.Error(err), zap.String("channelID", req.ChannelID), zap.Uint8("channelType", req.ChannelType))
			c.ResponseError(errors.New("获取频道所在节点失败！"))
			return
		}
		leaderIsSelf := leaderInfo.Id == ch.s.opts.Cluster.NodeId
		if !leaderIsSelf {
			ch.Debug("转发请求：", zap.String("url", fmt.Sprintf("%s%s", leaderInfo.ApiServerAddr, c.Request.URL.Path)))
			c.ForwardWithBody(fmt.Sprintf("%s%s", leaderInfo.ApiServerAddr, c.Request.URL.Path), bodyBytes)
			return
		}
	}

	channelInfo := req.ToChannelInfo()
	err = ch.s.store.AddOrUpdateChannel(channelInfo)
	if err != nil {
		ch.Error("添加或更新频道信息失败！", zap.Error(err))
		c.ResponseError(errors.New("添加或更新频道信息失败！"))
		return
	}
	// 如果有缓存则更新缓存
	channel := ch.s.channelManager.getChannelFromCache(req.ChannelID, req.ChannelType)
	if channel != nil {
		channel.ChannelInfo = channelInfo
	}
	c.ResponseOK()
}

func (ch *ChannelAPI) addSubscriber(c *wkhttp.Context) {
	var req subscriberAddReq
	bodyBytes, err := BindJSON(&req, c)
	if err != nil {
		c.ResponseError(errors.Wrap(err, "数据格式有误！"))
		return
	}
	if err := req.Check(); err != nil {
		c.ResponseError(err)
		return
	}
	if req.ChannelType == wkproto.ChannelTypePerson {
		c.ResponseError(errors.New("个人频道不支持添加订阅者！"))
		return
	}
	if req.ChannelType == 0 {
		req.ChannelType = wkproto.ChannelTypeGroup //默认为群
	}
	if ch.s.opts.ClusterOn() {
		leaderInfo, err := ch.s.cluster.SlotLeaderOfChannel(req.ChannelID, req.ChannelType) // 获取频道的领导节点
		if err != nil {
			ch.Error("获取频道所在节点失败！", zap.Error(err), zap.String("channelID", req.ChannelID), zap.Uint8("channelType", req.ChannelType))
			c.ResponseError(errors.New("获取频道所在节点失败！"))
			return
		}
		leaderIsSelf := leaderInfo.Id == ch.s.opts.Cluster.NodeId
		if !leaderIsSelf {
			ch.Debug("转发请求：", zap.String("url", fmt.Sprintf("%s%s", leaderInfo.ApiServerAddr, c.Request.URL.Path)))
			c.ForwardWithBody(fmt.Sprintf("%s%s", leaderInfo.ApiServerAddr, c.Request.URL.Path), bodyBytes)
			return
		}
	}

	channel, err := ch.s.channelManager.GetChannel(req.ChannelID, req.ChannelType)
	if err != nil {
		ch.Error("获取频道失败！", zap.String("channel", req.ChannelID), zap.Error(err))
		c.ResponseError(errors.Wrap(err, "获取频道失败！"))
		return
	}
	if channel == nil {
		ch.Error("频道不存在！", zap.String("channel_id", req.ChannelID), zap.Uint8("channel_type", req.ChannelType))
		c.ResponseError(errors.New("频道并不存在！"))
		return
	}
	if req.TempSubscriber == 1 {
		err = ch.addTmpSubscriberWithReq(req, channel)
		if err != nil {
			ch.Error("添加临时频道失败！", zap.Error(err))
			c.ResponseError(errors.New("添加临时频道失败！"))
			return
		}
	} else {
		err = ch.addSubscriberWithReq(req, channel)
		if err != nil {
			ch.Error("添加频道失败！", zap.Error(err))
			c.ResponseError(errors.New("添加频道失败！"))
			return
		}
	}
	c.ResponseOK()
}

func (ch *ChannelAPI) addTmpSubscriberWithReq(req subscriberAddReq, channel *Channel) error {
	if req.Reset == 1 {
		channel.RemoveAllTmpSubscriber()
	}

	channel.AddTmpSubscribers(req.Subscribers)

	return nil
}

func (ch *ChannelAPI) addSubscriberWithReq(req subscriberAddReq, channel *Channel) error {
	var err error
	existSubscribers := make([]string, 0)
	if req.Reset == 1 {
		err = ch.s.store.RemoveAllSubscriber(req.ChannelID, req.ChannelType)
		if err != nil {
			ch.Error("移除所有订阅者失败！", zap.Error(err))
			return err
		}
		channel.RemoveAllSubscriber()
	} else {

		existSubscribers, err = ch.s.store.GetSubscribers(req.ChannelID, req.ChannelType)
		if err != nil {
			ch.Error("获取所有订阅者失败！", zap.Error(err))
			return err
		}
	}
	newSubscribers := make([]string, 0, len(req.Subscribers))
	for _, subscriber := range req.Subscribers {
		if strings.TrimSpace(subscriber) == "" {
			continue
		}
		if !wkutil.ArrayContains(existSubscribers, subscriber) {
			newSubscribers = append(newSubscribers, subscriber)
		}
	}
	if len(newSubscribers) > 0 {
		err = ch.s.store.AddSubscribers(req.ChannelID, req.ChannelType, newSubscribers)
		if err != nil {
			ch.Error("添加订阅者失败！", zap.Error(err))
			return err
		}
		channel.AddSubscribers(newSubscribers)
	}

	return nil
}

func (ch *ChannelAPI) removeSubscriber(c *wkhttp.Context) {
	var req subscriberRemoveReq
	bodyBytes, err := BindJSON(&req, c)
	if err != nil {
		c.ResponseError(errors.Wrap(err, "数据格式有误！"))
		return
	}
	if err := req.Check(); err != nil {
		c.ResponseError(err)
		return
	}
	if req.ChannelType == wkproto.ChannelTypePerson {
		c.ResponseError(errors.New("个人频道不支持添加订阅者！"))
		return
	}
	if ch.s.opts.ClusterOn() {
		leaderInfo, err := ch.s.cluster.SlotLeaderOfChannel(req.ChannelID, req.ChannelType) // 获取频道的领导节点
		if err != nil {
			ch.Error("获取频道所在节点失败！", zap.Error(err), zap.String("channelID", req.ChannelID), zap.Uint8("channelType", req.ChannelType))
			c.ResponseError(errors.New("获取频道所在节点失败！"))
			return
		}
		leaderIsSelf := leaderInfo.Id == ch.s.opts.Cluster.NodeId
		if !leaderIsSelf {
			ch.Debug("转发请求：", zap.String("url", fmt.Sprintf("%s%s", leaderInfo.ApiServerAddr, c.Request.URL.Path)))
			c.ForwardWithBody(fmt.Sprintf("%s%s", leaderInfo.ApiServerAddr, c.Request.URL.Path), bodyBytes)
			return
		}
	}
	channel, err := ch.s.channelManager.GetChannel(req.ChannelID, req.ChannelType)
	if err != nil {
		ch.Error("获取频道失败！", zap.Error(err), zap.String("channelId", req.ChannelID))
		c.ResponseError(errors.Wrap(err, "获取频道失败！"))
		return
	}
	if channel == nil {
		ch.Error("频道不存在！", zap.String("channelID", req.ChannelID), zap.Uint8("channelType", req.ChannelType))
		c.ResponseError(errors.New("频道不存在！"))
		return
	}

	if req.TempSubscriber == 1 {
		channel.RemoveTmpSubscribers(req.Subscribers)
	} else {
		err = ch.s.store.RemoveSubscribers(req.ChannelID, req.ChannelType, req.Subscribers)
		if err != nil {
			ch.Error("移除订阅者失败！", zap.Error(err))
			c.ResponseError(err)
			return
		}
		channel.RemoveSubscribers(req.Subscribers)
		err = ch.s.conversationManager.DeleteConversation(req.Subscribers, req.ChannelID, req.ChannelType)
		if err != nil {
			ch.Error("删除最近会话失败！", zap.Error(err))
			c.ResponseError(err)
			return
		}
	}

	c.ResponseOK()
}

func (ch *ChannelAPI) blacklistAdd(c *wkhttp.Context) {
	var req blacklistReq
	bodyBytes, err := BindJSON(&req, c)
	if err != nil {
		ch.Error("数据格式有误！", zap.Error(err))
		c.ResponseError(err)
		return
	}
	if err := req.Check(); err != nil {
		c.ResponseError(err)
		return
	}
	if len(req.UIDs) == 0 {
		c.ResponseError(errors.New("uids不能为空！"))
		return
	}
<<<<<<< HEAD

	localPeerUids := make([]string, 0, len(req.UIDs))
	if ch.s.opts.ClusterOn() {
		// TODO: 可以优化，如果是个人频道，可以按节点做转发而不是按uid做转发
		if req.ChannelType == wkproto.ChannelTypePerson {
			for _, uid := range req.UIDs {
				fakeChannelID := GetFakeChannelIDWith(uid, req.ChannelID)
				if ch.s.opts.IsFakeChannel(req.ChannelID) {
					fakeChannelID = req.ChannelID
				}
				leaderInfo, err := ch.s.cluster.SlotLeaderOfChannel(fakeChannelID, req.ChannelType) // 获取频道的领导节点
				if err != nil {
					ch.Error("获取频道所在节点失败！", zap.Error(err), zap.String("channelID", fakeChannelID), zap.Uint8("channelType", req.ChannelType))
					c.ResponseError(errors.New("获取频道所在节点失败！"))
					return
				}
				leaderIsSelf := leaderInfo.Id == ch.s.opts.Cluster.NodeId
				if !leaderIsSelf {
					ch.Debug("转发请求：", zap.String("url", fmt.Sprintf("%s%s", leaderInfo.ApiServerAddr, c.Request.URL.Path)))
					c.ForwardWithBody(fmt.Sprintf("%s%s", leaderInfo.ApiServerAddr, c.Request.URL.Path), bodyBytes)
				} else {
					localPeerUids = append(localPeerUids, uid)
				}
			}
			return
		} else {
			leaderInfo, err := ch.s.cluster.SlotLeaderOfChannel(req.ChannelID, req.ChannelType) // 获取频道的领导节点
			if err != nil {
				ch.Error("获取频道所在节点失败！", zap.Error(err), zap.String("channelID", req.ChannelID), zap.Uint8("channelType", req.ChannelType))
				c.ResponseError(errors.New("获取频道所在节点失败！"))
				return
			}
			leaderIsSelf := leaderInfo.Id == ch.s.opts.Cluster.NodeId
			if !leaderIsSelf {
				ch.Debug("转发请求：", zap.String("url", fmt.Sprintf("%s%s", leaderInfo.ApiServerAddr, c.Request.URL.Path)))
				c.ForwardWithBody(fmt.Sprintf("%s%s", leaderInfo.ApiServerAddr, c.Request.URL.Path), bodyBytes)
				return
			}
			localPeerUids = req.UIDs
		}
	}
	if req.ChannelType == wkproto.ChannelTypePerson {
		for _, uid := range localPeerUids {
			fakeChannelID := GetFakeChannelIDWith(uid, req.ChannelID)
			if ch.s.opts.IsFakeChannel(req.ChannelID) {
				fakeChannelID = req.ChannelID
			}
			err := ch.s.store.AddDenylist(fakeChannelID, req.ChannelType, []string{uid})
			if err != nil {
				ch.Error("添加黑名单失败！", zap.Error(err))
				c.ResponseError(err)
				return
			}
			// 增加到缓存中
			channelObj, err := ch.s.channelManager.GetChannel(fakeChannelID, req.ChannelType)
			if err != nil {
				c.ResponseError(err)
				return
			}
			channelObj.AddDenylist([]string{uid})
		}
	} else {
		err := ch.s.store.AddDenylist(req.ChannelID, req.ChannelType, localPeerUids)
		if err != nil {
			ch.Error("添加黑名单失败！", zap.Error(err))
			c.ResponseError(err)
			return
		}
		// 增加到缓存中
		channelObj, err := ch.s.channelManager.GetChannel(req.ChannelID, req.ChannelType)
		if err != nil {
			c.ResponseError(err)
			return
		}
		channelObj.AddDenylist(localPeerUids)
=======
	err := ch.s.store.AddDenylist(req.ChannelID, req.ChannelType, req.UIDs)
	if err != nil {
		ch.Error("添加黑名单失败！", zap.Error(err))
		c.ResponseError(err)
		return
>>>>>>> 60c98ae4
	}
	// 增加到缓存中
	channelObj, err := ch.s.channelManager.GetChannel(req.ChannelID, req.ChannelType)
	if err != nil {
		c.ResponseError(err)
		return
	}
	channelObj.AddDenylist(req.UIDs)

	c.ResponseOK()
}

func (ch *ChannelAPI) blacklistSet(c *wkhttp.Context) {
	var req blacklistReq
	bodyBytes, err := BindJSON(&req, c)
	if err != nil {
		ch.Error("数据格式有误！", zap.Error(err))
		c.ResponseError(err)
		return
	}
	if strings.TrimSpace(req.ChannelID) == "" {
		c.ResponseError(errors.New("频道ID不能为空！"))
		return
	}
<<<<<<< HEAD

	localPeerUids := make([]string, 0, len(req.UIDs))
	if ch.s.opts.ClusterOn() {
		// TODO: 可以优化，如果是个人频道，可以按节点做转发而不是按uid做转发
		if req.ChannelType == wkproto.ChannelTypePerson {
			for _, uid := range req.UIDs {
				fakeChannelID := GetFakeChannelIDWith(uid, req.ChannelID)
				if ch.s.opts.IsFakeChannel(req.ChannelID) {
					fakeChannelID = req.ChannelID
				}
				leaderInfo, err := ch.s.cluster.SlotLeaderOfChannel(fakeChannelID, req.ChannelType) // 获取频道的领导节点
				if err != nil {
					ch.Error("获取频道所在节点失败！", zap.Error(err), zap.String("channelID", fakeChannelID), zap.Uint8("channelType", req.ChannelType))
					c.ResponseError(errors.New("获取频道所在节点失败！"))
					return
				}
				leaderIsSelf := leaderInfo.Id == ch.s.opts.Cluster.NodeId
				if !leaderIsSelf {
					ch.Debug("转发请求：", zap.String("url", fmt.Sprintf("%s%s", leaderInfo.ApiServerAddr, c.Request.URL.Path)))
					c.ForwardWithBody(fmt.Sprintf("%s%s", leaderInfo.ApiServerAddr, c.Request.URL.Path), bodyBytes)
				} else {
					localPeerUids = append(localPeerUids, uid)
				}
			}
			return
		} else {
			leaderInfo, err := ch.s.cluster.SlotLeaderOfChannel(req.ChannelID, req.ChannelType) // 获取频道的领导节点
			if err != nil {
				ch.Error("获取频道所在节点失败！", zap.Error(err), zap.String("channelID", req.ChannelID), zap.Uint8("channelType", req.ChannelType))
				c.ResponseError(errors.New("获取频道所在节点失败！"))
				return
			}
			leaderIsSelf := leaderInfo.Id == ch.s.opts.Cluster.NodeId
			if !leaderIsSelf {
				ch.Debug("转发请求：", zap.String("url", fmt.Sprintf("%s%s", leaderInfo.ApiServerAddr, c.Request.URL.Path)))
				c.ForwardWithBody(fmt.Sprintf("%s%s", leaderInfo.ApiServerAddr, c.Request.URL.Path), bodyBytes)
				return
			}
			localPeerUids = req.UIDs
		}
	}
	if req.ChannelType == wkproto.ChannelTypePerson {
		for _, uid := range localPeerUids {
			fakeChannelID := GetFakeChannelIDWith(uid, req.ChannelID)
			if ch.s.opts.IsFakeChannel(req.ChannelID) {
				fakeChannelID = req.ChannelID
			}
			err := ch.s.store.RemoveAllDenylist(fakeChannelID, req.ChannelType)
			if err != nil {
				ch.Error("移除所有黑明单失败！", zap.Error(err))
				c.ResponseError(errors.New("移除所有黑明单失败！"))
				return
			}
			err = ch.s.store.AddDenylist(fakeChannelID, req.ChannelType, []string{uid})
			if err != nil {
				ch.Error("添加黑名单失败！", zap.Error(err))
				c.ResponseError(err)
				return
			}
			// 增加到缓存中
			channelObj, err := ch.s.channelManager.GetChannel(fakeChannelID, req.ChannelType)
			if err != nil {
				c.ResponseError(err)
				return
			}
			channelObj.SetDenylist([]string{uid})
		}
	} else {
		err := ch.s.store.RemoveAllDenylist(req.ChannelID, req.ChannelType)
		if err != nil {
			ch.Error("移除所有黑明单失败！", zap.Error(err))
			c.ResponseError(errors.New("移除所有黑明单失败！"))
			return
		}
		if len(localPeerUids) > 0 {
			err := ch.s.store.AddDenylist(req.ChannelID, req.ChannelType, localPeerUids)
			if err != nil {
				ch.Error("添加黑名单失败！", zap.Error(err))
				c.ResponseError(err)
				return
			}
		}
		// 增加到缓存中
		channelObj, err := ch.s.channelManager.GetChannel(req.ChannelID, req.ChannelType)
=======
	err := ch.s.store.RemoveAllDenylist(req.ChannelID, req.ChannelType)
	if err != nil {
		ch.Error("移除所有黑明单失败！", zap.Error(err))
		c.ResponseError(errors.New("移除所有黑明单失败！"))
		return
	}
	if len(req.UIDs) > 0 {
		err := ch.s.store.AddDenylist(req.ChannelID, req.ChannelType, req.UIDs)
>>>>>>> 60c98ae4
		if err != nil {
			ch.Error("添加黑名单失败！", zap.Error(err))
			c.ResponseError(err)
			return
		}
	}
	// 增加到缓存中
	channelObj, err := ch.s.channelManager.GetChannel(req.ChannelID, req.ChannelType)
	if err != nil {
		c.ResponseError(err)
		return
	}
	channelObj.SetDenylist(req.UIDs)

	c.ResponseOK()
}

func (ch *ChannelAPI) blacklistRemove(c *wkhttp.Context) {
	var req blacklistReq
	bodyBytes, err := BindJSON(&req, c)
	if err != nil {
		ch.Error("数据格式有误！", zap.Error(err))
		c.ResponseError(err)
		return
	}
	if err := req.Check(); err != nil {
		c.ResponseError(err)
		return
	}
<<<<<<< HEAD

	localPeerUids := make([]string, 0, len(req.UIDs))
	if ch.s.opts.ClusterOn() {
		// TODO: 可以优化，如果是个人频道，可以按节点做转发而不是按uid做转发
		if req.ChannelType == wkproto.ChannelTypePerson {
			for _, uid := range req.UIDs {
				fakeChannelID := GetFakeChannelIDWith(uid, req.ChannelID)
				if ch.s.opts.IsFakeChannel(req.ChannelID) {
					fakeChannelID = req.ChannelID
				}
				leaderInfo, err := ch.s.cluster.SlotLeaderOfChannel(fakeChannelID, req.ChannelType) // 获取频道的领导节点
				if err != nil {
					ch.Error("获取频道所在节点失败！", zap.Error(err), zap.String("channelID", fakeChannelID), zap.Uint8("channelType", req.ChannelType))
					c.ResponseError(errors.New("获取频道所在节点失败！"))
					return
				}
				leaderIsSelf := leaderInfo.Id == ch.s.opts.Cluster.NodeId
				if !leaderIsSelf {
					ch.Debug("转发请求：", zap.String("url", fmt.Sprintf("%s%s", leaderInfo.ApiServerAddr, c.Request.URL.Path)))
					c.ForwardWithBody(fmt.Sprintf("%s%s", leaderInfo.ApiServerAddr, c.Request.URL.Path), bodyBytes)
				} else {
					localPeerUids = append(localPeerUids, uid)
				}
			}
			return
		} else {
			leaderInfo, err := ch.s.cluster.SlotLeaderOfChannel(req.ChannelID, req.ChannelType) // 获取频道的领导节点
			if err != nil {
				ch.Error("获取频道所在节点失败！", zap.Error(err), zap.String("channelID", req.ChannelID), zap.Uint8("channelType", req.ChannelType))
				c.ResponseError(errors.New("获取频道所在节点失败！"))
				return
			}
			leaderIsSelf := leaderInfo.Id == ch.s.opts.Cluster.NodeId

			if !leaderIsSelf {
				ch.Debug("转发请求：", zap.String("url", fmt.Sprintf("%s%s", leaderInfo.ApiServerAddr, c.Request.URL.Path)))
				c.ForwardWithBody(fmt.Sprintf("%s%s", leaderInfo.ApiServerAddr, c.Request.URL.Path), bodyBytes)
				return
			}
			localPeerUids = req.UIDs
		}
	}
	if req.ChannelType == wkproto.ChannelTypePerson {
		for _, uid := range localPeerUids {
			fakeChannelID := GetFakeChannelIDWith(uid, req.ChannelID)
			if ch.s.opts.IsFakeChannel(req.ChannelID) {
				fakeChannelID = req.ChannelID
			}
			err := ch.s.store.RemoveDenylist(fakeChannelID, req.ChannelType, []string{uid})
			if err != nil {
				ch.Error("移除黑名单失败！", zap.Error(err))
				c.ResponseError(err)
				return
			}
			// 缓存中移除
			channelObj, err := ch.s.channelManager.GetChannel(fakeChannelID, req.ChannelType)
			if err != nil {
				c.ResponseError(err)
				return
			}
			channelObj.RemoveDenylist([]string{uid})
		}
	} else {
		err := ch.s.store.RemoveDenylist(req.ChannelID, req.ChannelType, localPeerUids)
		if err != nil {
			ch.Error("移除黑名单失败！", zap.Error(err))
			c.ResponseError(err)
			return
		}
		// 缓存中移除
		channelObj, err := ch.s.channelManager.GetChannel(req.ChannelID, req.ChannelType)
		if err != nil {
			c.ResponseError(err)
			return
		}
		channelObj.RemoveDenylist(localPeerUids)
=======
	err := ch.s.store.RemoveDenylist(req.ChannelID, req.ChannelType, req.UIDs)
	if err != nil {
		ch.Error("移除黑名单失败！", zap.Error(err))
		c.ResponseError(err)
		return
>>>>>>> 60c98ae4
	}
	// 缓存中移除
	channelObj, err := ch.s.channelManager.GetChannel(req.ChannelID, req.ChannelType)
	if err != nil {
		c.ResponseError(err)
		return
	}
	channelObj.RemoveDenylist(req.UIDs)

	c.ResponseOK()
}

// 删除频道
func (ch *ChannelAPI) channelDelete(c *wkhttp.Context) {
	var req ChannelDeleteReq
	bodyBytes, err := BindJSON(&req, c)
	if err != nil {
		c.ResponseError(errors.Wrap(err, "数据格式有误！"))
		return
	}
	if req.ChannelType == wkproto.ChannelTypePerson {
		c.ResponseError(errors.New("个人频道不支持添加订阅者！"))
		return
	}
	if ch.s.opts.ClusterOn() {
		leaderInfo, err := ch.s.cluster.SlotLeaderOfChannel(req.ChannelID, req.ChannelType) // 获取频道的领导节点
		if err != nil {
			ch.Error("获取频道所在节点失败！", zap.Error(err), zap.String("channelID", req.ChannelID), zap.Uint8("channelType", req.ChannelType))
			c.ResponseError(errors.New("获取频道所在节点失败！"))
			return
		}
		leaderIsSelf := leaderInfo.Id == ch.s.opts.Cluster.NodeId
		if !leaderIsSelf {
			ch.Debug("转发请求：", zap.String("url", fmt.Sprintf("%s%s", leaderInfo.ApiServerAddr, c.Request.URL.Path)))
			c.ForwardWithBody(fmt.Sprintf("%s%s", leaderInfo.ApiServerAddr, c.Request.URL.Path), bodyBytes)
			return
		}
	}

	err = ch.s.store.DeleteChannelAndClearMessages(req.ChannelID, req.ChannelType)
	if err != nil {
		c.ResponseError(err)
		return
	}

	err = ch.s.channelManager.DeleteChannel(req.ChannelID, req.ChannelType)
	if err != nil {
		c.ResponseError(err)
		return
	}
	c.ResponseOK()
}

// ----------- 白名单 -----------

// 添加白名单
func (ch *ChannelAPI) whitelistAdd(c *wkhttp.Context) {
	var req whitelistReq
	bodyBytes, err := BindJSON(&req, c)
	if err != nil {
		ch.Error("数据格式有误！", zap.Error(err))
		c.ResponseError(err)
		return
	}
	if err := req.Check(); err != nil {
		c.ResponseError(err)
		return
	}

<<<<<<< HEAD
	localPeerUids := make([]string, 0, len(req.UIDs))
	if ch.s.opts.ClusterOn() {
		// TODO: 可以优化，如果是个人频道，可以按节点做转发而不是按uid做转发
		if req.ChannelType == wkproto.ChannelTypePerson {
			for _, uid := range req.UIDs {
				fakeChannelID := GetFakeChannelIDWith(uid, req.ChannelID)
				if ch.s.opts.IsFakeChannel(req.ChannelID) {
					fakeChannelID = req.ChannelID
				}
				leaderInfo, err := ch.s.cluster.SlotLeaderOfChannel(fakeChannelID, req.ChannelType) // 获取频道的领导节点
				if err != nil {
					ch.Error("获取频道所在节点失败！", zap.Error(err), zap.String("channelID", fakeChannelID), zap.Uint8("channelType", req.ChannelType))
					c.ResponseError(errors.New("获取频道所在节点失败！"))
					return
				}
				leaderIsSelf := leaderInfo.Id == ch.s.opts.Cluster.NodeId
				if !leaderIsSelf {
					ch.Debug("转发请求：", zap.String("url", fmt.Sprintf("%s%s", leaderInfo.ApiServerAddr, c.Request.URL.Path)))
					c.ForwardWithBody(fmt.Sprintf("%s%s", leaderInfo.ApiServerAddr, c.Request.URL.Path), bodyBytes)
				} else {
					localPeerUids = append(localPeerUids, uid)
				}
			}
			return
		} else {
			leaderInfo, err := ch.s.cluster.SlotLeaderOfChannel(req.ChannelID, req.ChannelType) // 获取频道的领导节点
			if err != nil {
				ch.Error("获取频道所在节点失败！", zap.Error(err), zap.String("channelID", req.ChannelID), zap.Uint8("channelType", req.ChannelType))
				c.ResponseError(errors.New("获取频道所在节点失败！"))
				return
			}
			leaderIsSelf := leaderInfo.Id == ch.s.opts.Cluster.NodeId
			if !leaderIsSelf {
				ch.Debug("转发请求：", zap.String("url", fmt.Sprintf("%s%s", leaderInfo.ApiServerAddr, c.Request.URL.Path)))
				c.ForwardWithBody(fmt.Sprintf("%s%s", leaderInfo.ApiServerAddr, c.Request.URL.Path), bodyBytes)
				return
			}
			localPeerUids = req.UIDs
		}
=======
	err := ch.s.store.AddAllowlist(req.ChannelID, req.ChannelType, req.UIDs)
	if err != nil {
		ch.Error("添加白名单失败！", zap.Error(err))
		c.ResponseError(err)
		return
>>>>>>> 60c98ae4
	}

	if req.ChannelType == wkproto.ChannelTypePerson {
		for _, uid := range localPeerUids {
			fakeChannelID := GetFakeChannelIDWith(uid, req.ChannelID)
			if ch.s.opts.IsFakeChannel(req.ChannelID) {
				fakeChannelID = req.ChannelID
			}
			err := ch.s.store.AddAllowlist(fakeChannelID, req.ChannelType, []string{uid})
			if err != nil {
				ch.Error("添加白名单失败！", zap.Error(err))
				c.ResponseError(err)
				return
			}
			// 增加到缓存中
			channelObj, err := ch.s.channelManager.GetChannel(fakeChannelID, req.ChannelType)
			if err != nil {
				c.ResponseError(err)
				return
			}
			channelObj.AddAllowlist([]string{uid})
		}
	} else {
		err = ch.s.store.AddAllowlist(req.ChannelID, req.ChannelType, req.UIDs)
		if err != nil {
			ch.Error("添加白名单失败！", zap.Error(err))
			c.ResponseError(err)
			return
		}
		// 增加到缓存中
		channelObj, err := ch.s.channelManager.GetChannel(req.ChannelID, req.ChannelType)
		if err != nil {
			c.ResponseError(err)
			return
		}
		channelObj.AddAllowlist(req.UIDs)
	}

	c.ResponseOK()
}
func (ch *ChannelAPI) whitelistSet(c *wkhttp.Context) {
	var req whitelistReq
	bodyBytes, err := BindJSON(&req, c)
	if err != nil {
		ch.Error("数据格式有误！", zap.Error(err))
		c.ResponseError(err)
		return
	}
	if strings.TrimSpace(req.ChannelID) == "" {
		c.ResponseError(errors.New("频道ID不能为空！"))
		return
	}

	localPeerUids := make([]string, 0, len(req.UIDs))
	if ch.s.opts.ClusterOn() {
		// TODO: 可以优化，如果是个人频道，可以按节点做转发而不是按uid做转发
		if req.ChannelType == wkproto.ChannelTypePerson {
			for _, uid := range req.UIDs {
				fakeChannelID := GetFakeChannelIDWith(uid, req.ChannelID)
				if ch.s.opts.IsFakeChannel(req.ChannelID) {
					fakeChannelID = req.ChannelID
				}
				leaderInfo, err := ch.s.cluster.SlotLeaderOfChannel(fakeChannelID, req.ChannelType) // 获取频道的领导节点
				if err != nil {
					ch.Error("获取频道所在节点失败！", zap.Error(err), zap.String("channelID", fakeChannelID), zap.Uint8("channelType", req.ChannelType))
					c.ResponseError(errors.New("获取频道所在节点失败！"))
					return
				}
				leaderIsSelf := leaderInfo.Id == ch.s.opts.Cluster.NodeId
				if !leaderIsSelf {
					ch.Debug("转发请求：", zap.String("url", fmt.Sprintf("%s%s", leaderInfo.ApiServerAddr, c.Request.URL.Path)))
					c.ForwardWithBody(fmt.Sprintf("%s%s", leaderInfo.ApiServerAddr, c.Request.URL.Path), bodyBytes)
				} else {
					localPeerUids = append(localPeerUids, uid)
				}
			}
			return
		} else {
			leaderInfo, err := ch.s.cluster.SlotLeaderOfChannel(req.ChannelID, req.ChannelType) // 获取频道的领导节点
			if err != nil {
				ch.Error("获取频道所在节点失败！", zap.Error(err), zap.String("channelID", req.ChannelID), zap.Uint8("channelType", req.ChannelType))
				c.ResponseError(errors.New("获取频道所在节点失败！"))
				return
			}
			leaderIsSelf := leaderInfo.Id == ch.s.opts.Cluster.NodeId
			if !leaderIsSelf {
				ch.Debug("转发请求：", zap.String("url", fmt.Sprintf("%s%s", leaderInfo.ApiServerAddr, c.Request.URL.Path)))
				c.ForwardWithBody(fmt.Sprintf("%s%s", leaderInfo.ApiServerAddr, c.Request.URL.Path), bodyBytes)
				return
			}
			localPeerUids = req.UIDs
		}
	}

	if req.ChannelType == wkproto.ChannelTypePerson {
		for _, uid := range localPeerUids {
			fakeChannelID := GetFakeChannelIDWith(uid, req.ChannelID)
			if ch.s.opts.IsFakeChannel(req.ChannelID) {
				fakeChannelID = req.ChannelID
			}
			err = ch.s.store.RemoveAllAllowlist(fakeChannelID, req.ChannelType)
			if err != nil {
				ch.Error("移除所有白明单失败！", zap.Error(err))
				c.ResponseError(errors.New("移除所有白明单失败！"))
				return
			}
			err := ch.s.store.AddAllowlist(fakeChannelID, req.ChannelType, []string{uid})
			if err != nil {
				ch.Error("添加白名单失败！", zap.Error(err))
				c.ResponseError(err)
				return
			}
			// 增加到缓存中
			channelObj, err := ch.s.channelManager.GetChannel(fakeChannelID, req.ChannelType)
			if err != nil {
				c.ResponseError(err)
				return
			}
			channelObj.SetAllowlist([]string{uid})

		}
	} else {
		err = ch.s.store.RemoveAllAllowlist(req.ChannelID, req.ChannelType)
		if err != nil {
			ch.Error("移除所有白明单失败！", zap.Error(err))
			c.ResponseError(errors.New("移除所有白明单失败！"))
			return
		}
		if len(req.UIDs) > 0 {
			err := ch.s.store.AddAllowlist(req.ChannelID, req.ChannelType, req.UIDs)
			if err != nil {
				ch.Error("添加白名单失败！", zap.Error(err))
				c.ResponseError(err)
				return
			}
		}
		// 增加到缓存中
		channelObj, err := ch.s.channelManager.GetChannel(req.ChannelID, req.ChannelType)
		if err != nil {
			c.ResponseError(err)
			return
		}
		channelObj.SetAllowlist(req.UIDs)
	}

	c.ResponseOK()
}

// 移除白名单
func (ch *ChannelAPI) whitelistRemove(c *wkhttp.Context) {
	var req whitelistReq
	bodyBytes, err := BindJSON(&req, c)
	if err != nil {
		ch.Error("数据格式有误！", zap.Error(err))
		c.ResponseError(err)
		return
	}
	if err := req.Check(); err != nil {
		c.ResponseError(err)
		return
	}
	localPeerUids := make([]string, 0, len(req.UIDs))
	if ch.s.opts.ClusterOn() {
		// TODO: 可以优化，如果是个人频道，可以按节点做转发而不是按uid做转发
		if req.ChannelType == wkproto.ChannelTypePerson {
			for _, uid := range req.UIDs {
				fakeChannelID := GetFakeChannelIDWith(uid, req.ChannelID)
				if ch.s.opts.IsFakeChannel(req.ChannelID) {
					fakeChannelID = req.ChannelID
				}
				leaderInfo, err := ch.s.cluster.SlotLeaderOfChannel(fakeChannelID, req.ChannelType) // 获取频道的领导节点
				if err != nil {
					ch.Error("获取频道所在节点失败！", zap.Error(err), zap.String("channelID", fakeChannelID), zap.Uint8("channelType", req.ChannelType))
					c.ResponseError(errors.New("获取频道所在节点失败！"))
					return
				}
				leaderIsSelf := leaderInfo.Id == ch.s.opts.Cluster.NodeId
				if !leaderIsSelf {
					ch.Debug("转发请求：", zap.String("url", fmt.Sprintf("%s%s", leaderInfo.ApiServerAddr, c.Request.URL.Path)))
					c.ForwardWithBody(fmt.Sprintf("%s%s", leaderInfo.ApiServerAddr, c.Request.URL.Path), bodyBytes)
				} else {
					localPeerUids = append(localPeerUids, uid)
				}
			}
			return
		} else {
			leaderInfo, err := ch.s.cluster.SlotLeaderOfChannel(req.ChannelID, req.ChannelType) // 获取频道的领导节点
			if err != nil {
				ch.Error("获取频道所在节点失败！", zap.Error(err), zap.Error(err), zap.String("channelID", req.ChannelID), zap.Uint8("channelType", req.ChannelType))
				c.ResponseError(errors.New("获取频道所在节点失败！"))
				return
			}
			leaderIsSelf := leaderInfo.Id == ch.s.opts.Cluster.NodeId
			if !leaderIsSelf {
				ch.Debug("转发请求：", zap.String("url", fmt.Sprintf("%s%s", leaderInfo.ApiServerAddr, c.Request.URL.Path)))
				c.ForwardWithBody(fmt.Sprintf("%s%s", leaderInfo.ApiServerAddr, c.Request.URL.Path), bodyBytes)
				return
			}
			localPeerUids = req.UIDs
		}
	}

	if req.ChannelType == wkproto.ChannelTypePerson {
		for _, uid := range localPeerUids {
			fakeChannelID := GetFakeChannelIDWith(uid, req.ChannelID)
			if ch.s.opts.IsFakeChannel(req.ChannelID) {
				fakeChannelID = req.ChannelID
			}
			err = ch.s.store.RemoveAllowlist(fakeChannelID, req.ChannelType, req.UIDs)
			if err != nil {
				ch.Error("移除白名单失败！", zap.Error(err))
				c.ResponseError(err)
				return
			}
			err = ch.s.store.RemoveAllowlist(fakeChannelID, req.ChannelType, []string{uid})
			if err != nil {
				ch.Error("移除白名单失败！", zap.Error(err))
				c.ResponseError(err)
				return
			}
			// 缓存中移除
			channelObj, err := ch.s.channelManager.GetChannel(fakeChannelID, req.ChannelType)
			if err != nil {
				c.ResponseError(err)
				return
			}
			channelObj.RemoveAllowlist([]string{uid})
		}

	} else {
		err = ch.s.store.RemoveAllowlist(req.ChannelID, req.ChannelType, req.UIDs)
		if err != nil {
			ch.Error("移除白名单失败！", zap.Error(err))
			c.ResponseError(err)
			return
		}
		// 缓存中移除
		channelObj, err := ch.s.channelManager.GetChannel(req.ChannelID, req.ChannelType)
		if err != nil {
			c.ResponseError(err)
			return
		}
		channelObj.RemoveAllowlist(req.UIDs)
	}

	c.ResponseOK()
}

type PullMode int // 拉取模式

const (
	PullModeDown PullMode = iota // 向下拉取
	PullModeUp                   // 向上拉取
)

func BindJSON(obj any, c *wkhttp.Context) ([]byte, error) {
	bodyBytes, err := io.ReadAll(c.Request.Body)
	if err != nil {
		return nil, err
	}
	if err := wkutil.ReadJSONByByte(bodyBytes, obj); err != nil {
		return nil, err
	}
	return bodyBytes, nil
}

// 同步频道内的消息
func (ch *ChannelAPI) syncMessages(c *wkhttp.Context) {

	var req struct {
		LoginUID        string   `json:"login_uid"` // 当前登录用户的uid
		ChannelID       string   `json:"channel_id"`
		ChannelType     uint8    `json:"channel_type"`
		StartMessageSeq uint32   `json:"start_message_seq"` //开始消息列号（结果包含start_message_seq的消息）
		EndMessageSeq   uint32   `json:"end_message_seq"`   // 结束消息列号（结果不包含end_message_seq的消息）
		Limit           int      `json:"limit"`             // 每次同步数量限制
		PullMode        PullMode `json:"pull_mode"`         // 拉取模式 0:向下拉取 1:向上拉取
	}
	bodyBytes, err := BindJSON(&req, c)
	if err != nil {
		ch.Error("数据格式有误！", zap.Error(err))
		c.ResponseError(err)
		return
	}

	var (
		limit         = req.Limit
		fakeChannelID = req.ChannelID
		messages      []wkstore.Message
	)

	if limit > 10000 {
		limit = 10000
	}

	if req.ChannelType == wkproto.ChannelTypePerson {
		fakeChannelID = GetFakeChannelIDWith(req.LoginUID, req.ChannelID)
	}
	if ch.s.opts.ClusterOn() {
		leaderInfo, err := ch.s.cluster.LeaderOfChannel(fakeChannelID, req.ChannelType) // 获取频道的领导节点
		if err != nil {
			ch.Error("获取频道所在节点失败！", zap.Error(err), zap.String("channelID", req.ChannelID), zap.Uint8("channelType", req.ChannelType))
			c.ResponseError(errors.New("获取频道所在节点失败！"))
			return
		}
		leaderIsSelf := leaderInfo.Id == ch.s.opts.Cluster.NodeId

		if !leaderIsSelf {
			fmt.Println("转发请求：", fmt.Sprintf("%s%s", leaderInfo.ApiServerAddr, c.Request.URL.Path))
			c.ForwardWithBody(fmt.Sprintf("%s%s", leaderInfo.ApiServerAddr, c.Request.URL.Path), bodyBytes)
			return
		}
	}
	if req.StartMessageSeq == 0 && req.EndMessageSeq == 0 {
		messages, err = ch.s.store.LoadLastMsgs(fakeChannelID, req.ChannelType, limit)
	} else if req.PullMode == PullModeUp { // 向上拉取
		messages, err = ch.s.store.LoadNextRangeMsgs(fakeChannelID, req.ChannelType, req.StartMessageSeq, req.EndMessageSeq, limit)
	} else {
		messages, err = ch.s.store.LoadPrevRangeMsgs(fakeChannelID, req.ChannelType, req.StartMessageSeq, req.EndMessageSeq, limit)
	}
	if err != nil {
		c.ResponseError(err)
		return
	}
	messageResps := make([]*MessageResp, 0, len(messages))
	if len(messages) > 0 {
		for _, message := range messages {
			messageResp := &MessageResp{}
			messageResp.from(message.(*Message), ch.s.store)
			messageResps = append(messageResps, messageResp)
		}
	}
	var more bool = true // 是否有更多数据
	if len(messageResps) < limit {
		more = false
	}
	if len(messageResps) > 0 {

		if req.PullMode == PullModeDown {
			if req.EndMessageSeq != 0 {
				messageSeq := messageResps[0].MessageSeq
				if req.EndMessageSeq == messageSeq {
					more = false
				}
			}
		} else {
			if req.EndMessageSeq != 0 {
				messageSeq := messageResps[len(messageResps)-1].MessageSeq
				if req.EndMessageSeq == messageSeq {
					more = false
				}
			}
		}
	}
	c.JSON(http.StatusOK, syncMessageResp{
		StartMessageSeq: req.StartMessageSeq,
		EndMessageSeq:   req.EndMessageSeq,
		More:            wkutil.BoolToInt(more),
		Messages:        messageResps,
	})
}<|MERGE_RESOLUTION|>--- conflicted
+++ resolved
@@ -365,89 +365,79 @@
 		c.ResponseError(errors.New("uids不能为空！"))
 		return
 	}
-<<<<<<< HEAD
-
-	localPeerUids := make([]string, 0, len(req.UIDs))
-	if ch.s.opts.ClusterOn() {
-		// TODO: 可以优化，如果是个人频道，可以按节点做转发而不是按uid做转发
-		if req.ChannelType == wkproto.ChannelTypePerson {
-			for _, uid := range req.UIDs {
-				fakeChannelID := GetFakeChannelIDWith(uid, req.ChannelID)
-				if ch.s.opts.IsFakeChannel(req.ChannelID) {
-					fakeChannelID = req.ChannelID
-				}
-				leaderInfo, err := ch.s.cluster.SlotLeaderOfChannel(fakeChannelID, req.ChannelType) // 获取频道的领导节点
-				if err != nil {
-					ch.Error("获取频道所在节点失败！", zap.Error(err), zap.String("channelID", fakeChannelID), zap.Uint8("channelType", req.ChannelType))
-					c.ResponseError(errors.New("获取频道所在节点失败！"))
-					return
-				}
-				leaderIsSelf := leaderInfo.Id == ch.s.opts.Cluster.NodeId
-				if !leaderIsSelf {
-					ch.Debug("转发请求：", zap.String("url", fmt.Sprintf("%s%s", leaderInfo.ApiServerAddr, c.Request.URL.Path)))
-					c.ForwardWithBody(fmt.Sprintf("%s%s", leaderInfo.ApiServerAddr, c.Request.URL.Path), bodyBytes)
-				} else {
-					localPeerUids = append(localPeerUids, uid)
-				}
-			}
-			return
-		} else {
-			leaderInfo, err := ch.s.cluster.SlotLeaderOfChannel(req.ChannelID, req.ChannelType) // 获取频道的领导节点
-			if err != nil {
-				ch.Error("获取频道所在节点失败！", zap.Error(err), zap.String("channelID", req.ChannelID), zap.Uint8("channelType", req.ChannelType))
-				c.ResponseError(errors.New("获取频道所在节点失败！"))
-				return
-			}
-			leaderIsSelf := leaderInfo.Id == ch.s.opts.Cluster.NodeId
-			if !leaderIsSelf {
-				ch.Debug("转发请求：", zap.String("url", fmt.Sprintf("%s%s", leaderInfo.ApiServerAddr, c.Request.URL.Path)))
-				c.ForwardWithBody(fmt.Sprintf("%s%s", leaderInfo.ApiServerAddr, c.Request.URL.Path), bodyBytes)
-				return
-			}
-			localPeerUids = req.UIDs
-		}
-	}
-	if req.ChannelType == wkproto.ChannelTypePerson {
-		for _, uid := range localPeerUids {
-			fakeChannelID := GetFakeChannelIDWith(uid, req.ChannelID)
-			if ch.s.opts.IsFakeChannel(req.ChannelID) {
-				fakeChannelID = req.ChannelID
-			}
-			err := ch.s.store.AddDenylist(fakeChannelID, req.ChannelType, []string{uid})
-			if err != nil {
-				ch.Error("添加黑名单失败！", zap.Error(err))
-				c.ResponseError(err)
-				return
-			}
-			// 增加到缓存中
-			channelObj, err := ch.s.channelManager.GetChannel(fakeChannelID, req.ChannelType)
-			if err != nil {
-				c.ResponseError(err)
-				return
-			}
-			channelObj.AddDenylist([]string{uid})
-		}
-	} else {
-		err := ch.s.store.AddDenylist(req.ChannelID, req.ChannelType, localPeerUids)
+
+	if ch.s.opts.ClusterOn() {
+		leaderInfo, err := ch.s.cluster.SlotLeaderOfChannel(req.ChannelID, req.ChannelType) // 获取频道的领导节点
+		if err != nil {
+			ch.Error("获取频道所在节点失败！", zap.Error(err), zap.String("channelID", req.ChannelID), zap.Uint8("channelType", req.ChannelType))
+			c.ResponseError(errors.New("获取频道所在节点失败！"))
+			return
+		}
+		leaderIsSelf := leaderInfo.Id == ch.s.opts.Cluster.NodeId
+		if !leaderIsSelf {
+			ch.Debug("转发请求：", zap.String("url", fmt.Sprintf("%s%s", leaderInfo.ApiServerAddr, c.Request.URL.Path)))
+			c.ForwardWithBody(fmt.Sprintf("%s%s", leaderInfo.ApiServerAddr, c.Request.URL.Path), bodyBytes)
+			return
+		}
+	}
+	err = ch.s.store.AddDenylist(req.ChannelID, req.ChannelType, req.UIDs)
+	if err != nil {
+		ch.Error("添加黑名单失败！", zap.Error(err))
+		c.ResponseError(err)
+		return
+	}
+	// 增加到缓存中
+	channelObj, err := ch.s.channelManager.GetChannel(req.ChannelID, req.ChannelType)
+	if err != nil {
+		c.ResponseError(err)
+		return
+	}
+	channelObj.AddDenylist(req.UIDs)
+
+	c.ResponseOK()
+}
+
+func (ch *ChannelAPI) blacklistSet(c *wkhttp.Context) {
+	var req blacklistReq
+	bodyBytes, err := BindJSON(&req, c)
+	if err != nil {
+		ch.Error("数据格式有误！", zap.Error(err))
+		c.ResponseError(err)
+		return
+	}
+	if strings.TrimSpace(req.ChannelID) == "" {
+		c.ResponseError(errors.New("频道ID不能为空！"))
+		return
+	}
+
+	if ch.s.opts.ClusterOn() {
+		leaderInfo, err := ch.s.cluster.SlotLeaderOfChannel(req.ChannelID, req.ChannelType) // 获取频道的领导节点
+		if err != nil {
+			ch.Error("获取频道所在节点失败！", zap.Error(err), zap.String("channelID", req.ChannelID), zap.Uint8("channelType", req.ChannelType))
+			c.ResponseError(errors.New("获取频道所在节点失败！"))
+			return
+		}
+		leaderIsSelf := leaderInfo.Id == ch.s.opts.Cluster.NodeId
+		if !leaderIsSelf {
+			ch.Debug("转发请求：", zap.String("url", fmt.Sprintf("%s%s", leaderInfo.ApiServerAddr, c.Request.URL.Path)))
+			c.ForwardWithBody(fmt.Sprintf("%s%s", leaderInfo.ApiServerAddr, c.Request.URL.Path), bodyBytes)
+			return
+		}
+	}
+
+	err = ch.s.store.RemoveAllDenylist(req.ChannelID, req.ChannelType)
+	if err != nil {
+		ch.Error("移除所有黑明单失败！", zap.Error(err))
+		c.ResponseError(errors.New("移除所有黑明单失败！"))
+		return
+	}
+	if len(req.UIDs) > 0 {
+		err := ch.s.store.AddDenylist(req.ChannelID, req.ChannelType, req.UIDs)
 		if err != nil {
 			ch.Error("添加黑名单失败！", zap.Error(err))
 			c.ResponseError(err)
 			return
 		}
-		// 增加到缓存中
-		channelObj, err := ch.s.channelManager.GetChannel(req.ChannelID, req.ChannelType)
-		if err != nil {
-			c.ResponseError(err)
-			return
-		}
-		channelObj.AddDenylist(localPeerUids)
-=======
-	err := ch.s.store.AddDenylist(req.ChannelID, req.ChannelType, req.UIDs)
-	if err != nil {
-		ch.Error("添加黑名单失败！", zap.Error(err))
-		c.ResponseError(err)
-		return
->>>>>>> 60c98ae4
 	}
 	// 增加到缓存中
 	channelObj, err := ch.s.channelManager.GetChannel(req.ChannelID, req.ChannelType)
@@ -455,130 +445,6 @@
 		c.ResponseError(err)
 		return
 	}
-	channelObj.AddDenylist(req.UIDs)
-
-	c.ResponseOK()
-}
-
-func (ch *ChannelAPI) blacklistSet(c *wkhttp.Context) {
-	var req blacklistReq
-	bodyBytes, err := BindJSON(&req, c)
-	if err != nil {
-		ch.Error("数据格式有误！", zap.Error(err))
-		c.ResponseError(err)
-		return
-	}
-	if strings.TrimSpace(req.ChannelID) == "" {
-		c.ResponseError(errors.New("频道ID不能为空！"))
-		return
-	}
-<<<<<<< HEAD
-
-	localPeerUids := make([]string, 0, len(req.UIDs))
-	if ch.s.opts.ClusterOn() {
-		// TODO: 可以优化，如果是个人频道，可以按节点做转发而不是按uid做转发
-		if req.ChannelType == wkproto.ChannelTypePerson {
-			for _, uid := range req.UIDs {
-				fakeChannelID := GetFakeChannelIDWith(uid, req.ChannelID)
-				if ch.s.opts.IsFakeChannel(req.ChannelID) {
-					fakeChannelID = req.ChannelID
-				}
-				leaderInfo, err := ch.s.cluster.SlotLeaderOfChannel(fakeChannelID, req.ChannelType) // 获取频道的领导节点
-				if err != nil {
-					ch.Error("获取频道所在节点失败！", zap.Error(err), zap.String("channelID", fakeChannelID), zap.Uint8("channelType", req.ChannelType))
-					c.ResponseError(errors.New("获取频道所在节点失败！"))
-					return
-				}
-				leaderIsSelf := leaderInfo.Id == ch.s.opts.Cluster.NodeId
-				if !leaderIsSelf {
-					ch.Debug("转发请求：", zap.String("url", fmt.Sprintf("%s%s", leaderInfo.ApiServerAddr, c.Request.URL.Path)))
-					c.ForwardWithBody(fmt.Sprintf("%s%s", leaderInfo.ApiServerAddr, c.Request.URL.Path), bodyBytes)
-				} else {
-					localPeerUids = append(localPeerUids, uid)
-				}
-			}
-			return
-		} else {
-			leaderInfo, err := ch.s.cluster.SlotLeaderOfChannel(req.ChannelID, req.ChannelType) // 获取频道的领导节点
-			if err != nil {
-				ch.Error("获取频道所在节点失败！", zap.Error(err), zap.String("channelID", req.ChannelID), zap.Uint8("channelType", req.ChannelType))
-				c.ResponseError(errors.New("获取频道所在节点失败！"))
-				return
-			}
-			leaderIsSelf := leaderInfo.Id == ch.s.opts.Cluster.NodeId
-			if !leaderIsSelf {
-				ch.Debug("转发请求：", zap.String("url", fmt.Sprintf("%s%s", leaderInfo.ApiServerAddr, c.Request.URL.Path)))
-				c.ForwardWithBody(fmt.Sprintf("%s%s", leaderInfo.ApiServerAddr, c.Request.URL.Path), bodyBytes)
-				return
-			}
-			localPeerUids = req.UIDs
-		}
-	}
-	if req.ChannelType == wkproto.ChannelTypePerson {
-		for _, uid := range localPeerUids {
-			fakeChannelID := GetFakeChannelIDWith(uid, req.ChannelID)
-			if ch.s.opts.IsFakeChannel(req.ChannelID) {
-				fakeChannelID = req.ChannelID
-			}
-			err := ch.s.store.RemoveAllDenylist(fakeChannelID, req.ChannelType)
-			if err != nil {
-				ch.Error("移除所有黑明单失败！", zap.Error(err))
-				c.ResponseError(errors.New("移除所有黑明单失败！"))
-				return
-			}
-			err = ch.s.store.AddDenylist(fakeChannelID, req.ChannelType, []string{uid})
-			if err != nil {
-				ch.Error("添加黑名单失败！", zap.Error(err))
-				c.ResponseError(err)
-				return
-			}
-			// 增加到缓存中
-			channelObj, err := ch.s.channelManager.GetChannel(fakeChannelID, req.ChannelType)
-			if err != nil {
-				c.ResponseError(err)
-				return
-			}
-			channelObj.SetDenylist([]string{uid})
-		}
-	} else {
-		err := ch.s.store.RemoveAllDenylist(req.ChannelID, req.ChannelType)
-		if err != nil {
-			ch.Error("移除所有黑明单失败！", zap.Error(err))
-			c.ResponseError(errors.New("移除所有黑明单失败！"))
-			return
-		}
-		if len(localPeerUids) > 0 {
-			err := ch.s.store.AddDenylist(req.ChannelID, req.ChannelType, localPeerUids)
-			if err != nil {
-				ch.Error("添加黑名单失败！", zap.Error(err))
-				c.ResponseError(err)
-				return
-			}
-		}
-		// 增加到缓存中
-		channelObj, err := ch.s.channelManager.GetChannel(req.ChannelID, req.ChannelType)
-=======
-	err := ch.s.store.RemoveAllDenylist(req.ChannelID, req.ChannelType)
-	if err != nil {
-		ch.Error("移除所有黑明单失败！", zap.Error(err))
-		c.ResponseError(errors.New("移除所有黑明单失败！"))
-		return
-	}
-	if len(req.UIDs) > 0 {
-		err := ch.s.store.AddDenylist(req.ChannelID, req.ChannelType, req.UIDs)
->>>>>>> 60c98ae4
-		if err != nil {
-			ch.Error("添加黑名单失败！", zap.Error(err))
-			c.ResponseError(err)
-			return
-		}
-	}
-	// 增加到缓存中
-	channelObj, err := ch.s.channelManager.GetChannel(req.ChannelID, req.ChannelType)
-	if err != nil {
-		c.ResponseError(err)
-		return
-	}
 	channelObj.SetDenylist(req.UIDs)
 
 	c.ResponseOK()
@@ -596,90 +462,26 @@
 		c.ResponseError(err)
 		return
 	}
-<<<<<<< HEAD
-
-	localPeerUids := make([]string, 0, len(req.UIDs))
-	if ch.s.opts.ClusterOn() {
-		// TODO: 可以优化，如果是个人频道，可以按节点做转发而不是按uid做转发
-		if req.ChannelType == wkproto.ChannelTypePerson {
-			for _, uid := range req.UIDs {
-				fakeChannelID := GetFakeChannelIDWith(uid, req.ChannelID)
-				if ch.s.opts.IsFakeChannel(req.ChannelID) {
-					fakeChannelID = req.ChannelID
-				}
-				leaderInfo, err := ch.s.cluster.SlotLeaderOfChannel(fakeChannelID, req.ChannelType) // 获取频道的领导节点
-				if err != nil {
-					ch.Error("获取频道所在节点失败！", zap.Error(err), zap.String("channelID", fakeChannelID), zap.Uint8("channelType", req.ChannelType))
-					c.ResponseError(errors.New("获取频道所在节点失败！"))
-					return
-				}
-				leaderIsSelf := leaderInfo.Id == ch.s.opts.Cluster.NodeId
-				if !leaderIsSelf {
-					ch.Debug("转发请求：", zap.String("url", fmt.Sprintf("%s%s", leaderInfo.ApiServerAddr, c.Request.URL.Path)))
-					c.ForwardWithBody(fmt.Sprintf("%s%s", leaderInfo.ApiServerAddr, c.Request.URL.Path), bodyBytes)
-				} else {
-					localPeerUids = append(localPeerUids, uid)
-				}
-			}
-			return
-		} else {
-			leaderInfo, err := ch.s.cluster.SlotLeaderOfChannel(req.ChannelID, req.ChannelType) // 获取频道的领导节点
-			if err != nil {
-				ch.Error("获取频道所在节点失败！", zap.Error(err), zap.String("channelID", req.ChannelID), zap.Uint8("channelType", req.ChannelType))
-				c.ResponseError(errors.New("获取频道所在节点失败！"))
-				return
-			}
-			leaderIsSelf := leaderInfo.Id == ch.s.opts.Cluster.NodeId
-
-			if !leaderIsSelf {
-				ch.Debug("转发请求：", zap.String("url", fmt.Sprintf("%s%s", leaderInfo.ApiServerAddr, c.Request.URL.Path)))
-				c.ForwardWithBody(fmt.Sprintf("%s%s", leaderInfo.ApiServerAddr, c.Request.URL.Path), bodyBytes)
-				return
-			}
-			localPeerUids = req.UIDs
-		}
-	}
-	if req.ChannelType == wkproto.ChannelTypePerson {
-		for _, uid := range localPeerUids {
-			fakeChannelID := GetFakeChannelIDWith(uid, req.ChannelID)
-			if ch.s.opts.IsFakeChannel(req.ChannelID) {
-				fakeChannelID = req.ChannelID
-			}
-			err := ch.s.store.RemoveDenylist(fakeChannelID, req.ChannelType, []string{uid})
-			if err != nil {
-				ch.Error("移除黑名单失败！", zap.Error(err))
-				c.ResponseError(err)
-				return
-			}
-			// 缓存中移除
-			channelObj, err := ch.s.channelManager.GetChannel(fakeChannelID, req.ChannelType)
-			if err != nil {
-				c.ResponseError(err)
-				return
-			}
-			channelObj.RemoveDenylist([]string{uid})
-		}
-	} else {
-		err := ch.s.store.RemoveDenylist(req.ChannelID, req.ChannelType, localPeerUids)
-		if err != nil {
-			ch.Error("移除黑名单失败！", zap.Error(err))
-			c.ResponseError(err)
-			return
-		}
-		// 缓存中移除
-		channelObj, err := ch.s.channelManager.GetChannel(req.ChannelID, req.ChannelType)
-		if err != nil {
-			c.ResponseError(err)
-			return
-		}
-		channelObj.RemoveDenylist(localPeerUids)
-=======
-	err := ch.s.store.RemoveDenylist(req.ChannelID, req.ChannelType, req.UIDs)
+	if ch.s.opts.ClusterOn() {
+		leaderInfo, err := ch.s.cluster.SlotLeaderOfChannel(req.ChannelID, req.ChannelType) // 获取频道的领导节点
+		if err != nil {
+			ch.Error("获取频道所在节点失败！", zap.Error(err), zap.String("channelID", req.ChannelID), zap.Uint8("channelType", req.ChannelType))
+			c.ResponseError(errors.New("获取频道所在节点失败！"))
+			return
+		}
+		leaderIsSelf := leaderInfo.Id == ch.s.opts.Cluster.NodeId
+
+		if !leaderIsSelf {
+			ch.Debug("转发请求：", zap.String("url", fmt.Sprintf("%s%s", leaderInfo.ApiServerAddr, c.Request.URL.Path)))
+			c.ForwardWithBody(fmt.Sprintf("%s%s", leaderInfo.ApiServerAddr, c.Request.URL.Path), bodyBytes)
+			return
+		}
+	}
+	err = ch.s.store.RemoveDenylist(req.ChannelID, req.ChannelType, req.UIDs)
 	if err != nil {
 		ch.Error("移除黑名单失败！", zap.Error(err))
 		c.ResponseError(err)
 		return
->>>>>>> 60c98ae4
 	}
 	// 缓存中移除
 	channelObj, err := ch.s.channelManager.GetChannel(req.ChannelID, req.ChannelType)
@@ -748,198 +550,91 @@
 		c.ResponseError(err)
 		return
 	}
-
-<<<<<<< HEAD
-	localPeerUids := make([]string, 0, len(req.UIDs))
-	if ch.s.opts.ClusterOn() {
-		// TODO: 可以优化，如果是个人频道，可以按节点做转发而不是按uid做转发
-		if req.ChannelType == wkproto.ChannelTypePerson {
-			for _, uid := range req.UIDs {
-				fakeChannelID := GetFakeChannelIDWith(uid, req.ChannelID)
-				if ch.s.opts.IsFakeChannel(req.ChannelID) {
-					fakeChannelID = req.ChannelID
-				}
-				leaderInfo, err := ch.s.cluster.SlotLeaderOfChannel(fakeChannelID, req.ChannelType) // 获取频道的领导节点
-				if err != nil {
-					ch.Error("获取频道所在节点失败！", zap.Error(err), zap.String("channelID", fakeChannelID), zap.Uint8("channelType", req.ChannelType))
-					c.ResponseError(errors.New("获取频道所在节点失败！"))
-					return
-				}
-				leaderIsSelf := leaderInfo.Id == ch.s.opts.Cluster.NodeId
-				if !leaderIsSelf {
-					ch.Debug("转发请求：", zap.String("url", fmt.Sprintf("%s%s", leaderInfo.ApiServerAddr, c.Request.URL.Path)))
-					c.ForwardWithBody(fmt.Sprintf("%s%s", leaderInfo.ApiServerAddr, c.Request.URL.Path), bodyBytes)
-				} else {
-					localPeerUids = append(localPeerUids, uid)
-				}
-			}
-			return
-		} else {
-			leaderInfo, err := ch.s.cluster.SlotLeaderOfChannel(req.ChannelID, req.ChannelType) // 获取频道的领导节点
-			if err != nil {
-				ch.Error("获取频道所在节点失败！", zap.Error(err), zap.String("channelID", req.ChannelID), zap.Uint8("channelType", req.ChannelType))
-				c.ResponseError(errors.New("获取频道所在节点失败！"))
-				return
-			}
-			leaderIsSelf := leaderInfo.Id == ch.s.opts.Cluster.NodeId
-			if !leaderIsSelf {
-				ch.Debug("转发请求：", zap.String("url", fmt.Sprintf("%s%s", leaderInfo.ApiServerAddr, c.Request.URL.Path)))
-				c.ForwardWithBody(fmt.Sprintf("%s%s", leaderInfo.ApiServerAddr, c.Request.URL.Path), bodyBytes)
-				return
-			}
-			localPeerUids = req.UIDs
-		}
-=======
-	err := ch.s.store.AddAllowlist(req.ChannelID, req.ChannelType, req.UIDs)
+	if len(req.UIDs) == 0 {
+		c.ResponseError(errors.New("uids不能为空！"))
+		return
+	}
+
+	if ch.s.opts.ClusterOn() {
+		leaderInfo, err := ch.s.cluster.SlotLeaderOfChannel(req.ChannelID, req.ChannelType) // 获取频道的领导节点
+		if err != nil {
+			ch.Error("获取频道所在节点失败！", zap.Error(err), zap.String("channelID", req.ChannelID), zap.Uint8("channelType", req.ChannelType))
+			c.ResponseError(errors.New("获取频道所在节点失败！"))
+			return
+		}
+		leaderIsSelf := leaderInfo.Id == ch.s.opts.Cluster.NodeId
+		if !leaderIsSelf {
+			ch.Debug("转发请求：", zap.String("url", fmt.Sprintf("%s%s", leaderInfo.ApiServerAddr, c.Request.URL.Path)))
+			c.ForwardWithBody(fmt.Sprintf("%s%s", leaderInfo.ApiServerAddr, c.Request.URL.Path), bodyBytes)
+			return
+		}
+	}
+
+	err = ch.s.store.AddAllowlist(req.ChannelID, req.ChannelType, req.UIDs)
 	if err != nil {
 		ch.Error("添加白名单失败！", zap.Error(err))
 		c.ResponseError(err)
 		return
->>>>>>> 60c98ae4
-	}
-
-	if req.ChannelType == wkproto.ChannelTypePerson {
-		for _, uid := range localPeerUids {
-			fakeChannelID := GetFakeChannelIDWith(uid, req.ChannelID)
-			if ch.s.opts.IsFakeChannel(req.ChannelID) {
-				fakeChannelID = req.ChannelID
-			}
-			err := ch.s.store.AddAllowlist(fakeChannelID, req.ChannelType, []string{uid})
-			if err != nil {
-				ch.Error("添加白名单失败！", zap.Error(err))
-				c.ResponseError(err)
-				return
-			}
-			// 增加到缓存中
-			channelObj, err := ch.s.channelManager.GetChannel(fakeChannelID, req.ChannelType)
-			if err != nil {
-				c.ResponseError(err)
-				return
-			}
-			channelObj.AddAllowlist([]string{uid})
-		}
-	} else {
-		err = ch.s.store.AddAllowlist(req.ChannelID, req.ChannelType, req.UIDs)
+	}
+	// 增加到缓存中
+	channelObj, err := ch.s.channelManager.GetChannel(req.ChannelID, req.ChannelType)
+	if err != nil {
+		c.ResponseError(err)
+		return
+	}
+	channelObj.AddAllowlist(req.UIDs)
+
+	c.ResponseOK()
+}
+func (ch *ChannelAPI) whitelistSet(c *wkhttp.Context) {
+	var req whitelistReq
+	bodyBytes, err := BindJSON(&req, c)
+	if err != nil {
+		ch.Error("数据格式有误！", zap.Error(err))
+		c.ResponseError(err)
+		return
+	}
+	if strings.TrimSpace(req.ChannelID) == "" {
+		c.ResponseError(errors.New("频道ID不能为空！"))
+		return
+	}
+
+	if ch.s.opts.ClusterOn() {
+		leaderInfo, err := ch.s.cluster.SlotLeaderOfChannel(req.ChannelID, req.ChannelType) // 获取频道的领导节点
+		if err != nil {
+			ch.Error("获取频道所在节点失败！", zap.Error(err), zap.String("channelID", req.ChannelID), zap.Uint8("channelType", req.ChannelType))
+			c.ResponseError(errors.New("获取频道所在节点失败！"))
+			return
+		}
+		leaderIsSelf := leaderInfo.Id == ch.s.opts.Cluster.NodeId
+		if !leaderIsSelf {
+			ch.Debug("转发请求：", zap.String("url", fmt.Sprintf("%s%s", leaderInfo.ApiServerAddr, c.Request.URL.Path)))
+			c.ForwardWithBody(fmt.Sprintf("%s%s", leaderInfo.ApiServerAddr, c.Request.URL.Path), bodyBytes)
+			return
+		}
+	}
+
+	err = ch.s.store.RemoveAllAllowlist(req.ChannelID, req.ChannelType)
+	if err != nil {
+		ch.Error("移除所有白明单失败！", zap.Error(err))
+		c.ResponseError(errors.New("移除所有白明单失败！"))
+		return
+	}
+	if len(req.UIDs) > 0 {
+		err := ch.s.store.AddAllowlist(req.ChannelID, req.ChannelType, req.UIDs)
 		if err != nil {
 			ch.Error("添加白名单失败！", zap.Error(err))
 			c.ResponseError(err)
 			return
 		}
-		// 增加到缓存中
-		channelObj, err := ch.s.channelManager.GetChannel(req.ChannelID, req.ChannelType)
-		if err != nil {
-			c.ResponseError(err)
-			return
-		}
-		channelObj.AddAllowlist(req.UIDs)
-	}
-
-	c.ResponseOK()
-}
-func (ch *ChannelAPI) whitelistSet(c *wkhttp.Context) {
-	var req whitelistReq
-	bodyBytes, err := BindJSON(&req, c)
-	if err != nil {
-		ch.Error("数据格式有误！", zap.Error(err))
-		c.ResponseError(err)
-		return
-	}
-	if strings.TrimSpace(req.ChannelID) == "" {
-		c.ResponseError(errors.New("频道ID不能为空！"))
-		return
-	}
-
-	localPeerUids := make([]string, 0, len(req.UIDs))
-	if ch.s.opts.ClusterOn() {
-		// TODO: 可以优化，如果是个人频道，可以按节点做转发而不是按uid做转发
-		if req.ChannelType == wkproto.ChannelTypePerson {
-			for _, uid := range req.UIDs {
-				fakeChannelID := GetFakeChannelIDWith(uid, req.ChannelID)
-				if ch.s.opts.IsFakeChannel(req.ChannelID) {
-					fakeChannelID = req.ChannelID
-				}
-				leaderInfo, err := ch.s.cluster.SlotLeaderOfChannel(fakeChannelID, req.ChannelType) // 获取频道的领导节点
-				if err != nil {
-					ch.Error("获取频道所在节点失败！", zap.Error(err), zap.String("channelID", fakeChannelID), zap.Uint8("channelType", req.ChannelType))
-					c.ResponseError(errors.New("获取频道所在节点失败！"))
-					return
-				}
-				leaderIsSelf := leaderInfo.Id == ch.s.opts.Cluster.NodeId
-				if !leaderIsSelf {
-					ch.Debug("转发请求：", zap.String("url", fmt.Sprintf("%s%s", leaderInfo.ApiServerAddr, c.Request.URL.Path)))
-					c.ForwardWithBody(fmt.Sprintf("%s%s", leaderInfo.ApiServerAddr, c.Request.URL.Path), bodyBytes)
-				} else {
-					localPeerUids = append(localPeerUids, uid)
-				}
-			}
-			return
-		} else {
-			leaderInfo, err := ch.s.cluster.SlotLeaderOfChannel(req.ChannelID, req.ChannelType) // 获取频道的领导节点
-			if err != nil {
-				ch.Error("获取频道所在节点失败！", zap.Error(err), zap.String("channelID", req.ChannelID), zap.Uint8("channelType", req.ChannelType))
-				c.ResponseError(errors.New("获取频道所在节点失败！"))
-				return
-			}
-			leaderIsSelf := leaderInfo.Id == ch.s.opts.Cluster.NodeId
-			if !leaderIsSelf {
-				ch.Debug("转发请求：", zap.String("url", fmt.Sprintf("%s%s", leaderInfo.ApiServerAddr, c.Request.URL.Path)))
-				c.ForwardWithBody(fmt.Sprintf("%s%s", leaderInfo.ApiServerAddr, c.Request.URL.Path), bodyBytes)
-				return
-			}
-			localPeerUids = req.UIDs
-		}
-	}
-
-	if req.ChannelType == wkproto.ChannelTypePerson {
-		for _, uid := range localPeerUids {
-			fakeChannelID := GetFakeChannelIDWith(uid, req.ChannelID)
-			if ch.s.opts.IsFakeChannel(req.ChannelID) {
-				fakeChannelID = req.ChannelID
-			}
-			err = ch.s.store.RemoveAllAllowlist(fakeChannelID, req.ChannelType)
-			if err != nil {
-				ch.Error("移除所有白明单失败！", zap.Error(err))
-				c.ResponseError(errors.New("移除所有白明单失败！"))
-				return
-			}
-			err := ch.s.store.AddAllowlist(fakeChannelID, req.ChannelType, []string{uid})
-			if err != nil {
-				ch.Error("添加白名单失败！", zap.Error(err))
-				c.ResponseError(err)
-				return
-			}
-			// 增加到缓存中
-			channelObj, err := ch.s.channelManager.GetChannel(fakeChannelID, req.ChannelType)
-			if err != nil {
-				c.ResponseError(err)
-				return
-			}
-			channelObj.SetAllowlist([]string{uid})
-
-		}
-	} else {
-		err = ch.s.store.RemoveAllAllowlist(req.ChannelID, req.ChannelType)
-		if err != nil {
-			ch.Error("移除所有白明单失败！", zap.Error(err))
-			c.ResponseError(errors.New("移除所有白明单失败！"))
-			return
-		}
-		if len(req.UIDs) > 0 {
-			err := ch.s.store.AddAllowlist(req.ChannelID, req.ChannelType, req.UIDs)
-			if err != nil {
-				ch.Error("添加白名单失败！", zap.Error(err))
-				c.ResponseError(err)
-				return
-			}
-		}
-		// 增加到缓存中
-		channelObj, err := ch.s.channelManager.GetChannel(req.ChannelID, req.ChannelType)
-		if err != nil {
-			c.ResponseError(err)
-			return
-		}
-		channelObj.SetAllowlist(req.UIDs)
-	}
+	}
+	// 增加到缓存中
+	channelObj, err := ch.s.channelManager.GetChannel(req.ChannelID, req.ChannelType)
+	if err != nil {
+		c.ResponseError(err)
+		return
+	}
+	channelObj.SetAllowlist(req.UIDs)
 
 	c.ResponseOK()
 }
@@ -957,89 +652,34 @@
 		c.ResponseError(err)
 		return
 	}
-	localPeerUids := make([]string, 0, len(req.UIDs))
-	if ch.s.opts.ClusterOn() {
-		// TODO: 可以优化，如果是个人频道，可以按节点做转发而不是按uid做转发
-		if req.ChannelType == wkproto.ChannelTypePerson {
-			for _, uid := range req.UIDs {
-				fakeChannelID := GetFakeChannelIDWith(uid, req.ChannelID)
-				if ch.s.opts.IsFakeChannel(req.ChannelID) {
-					fakeChannelID = req.ChannelID
-				}
-				leaderInfo, err := ch.s.cluster.SlotLeaderOfChannel(fakeChannelID, req.ChannelType) // 获取频道的领导节点
-				if err != nil {
-					ch.Error("获取频道所在节点失败！", zap.Error(err), zap.String("channelID", fakeChannelID), zap.Uint8("channelType", req.ChannelType))
-					c.ResponseError(errors.New("获取频道所在节点失败！"))
-					return
-				}
-				leaderIsSelf := leaderInfo.Id == ch.s.opts.Cluster.NodeId
-				if !leaderIsSelf {
-					ch.Debug("转发请求：", zap.String("url", fmt.Sprintf("%s%s", leaderInfo.ApiServerAddr, c.Request.URL.Path)))
-					c.ForwardWithBody(fmt.Sprintf("%s%s", leaderInfo.ApiServerAddr, c.Request.URL.Path), bodyBytes)
-				} else {
-					localPeerUids = append(localPeerUids, uid)
-				}
-			}
-			return
-		} else {
-			leaderInfo, err := ch.s.cluster.SlotLeaderOfChannel(req.ChannelID, req.ChannelType) // 获取频道的领导节点
-			if err != nil {
-				ch.Error("获取频道所在节点失败！", zap.Error(err), zap.Error(err), zap.String("channelID", req.ChannelID), zap.Uint8("channelType", req.ChannelType))
-				c.ResponseError(errors.New("获取频道所在节点失败！"))
-				return
-			}
-			leaderIsSelf := leaderInfo.Id == ch.s.opts.Cluster.NodeId
-			if !leaderIsSelf {
-				ch.Debug("转发请求：", zap.String("url", fmt.Sprintf("%s%s", leaderInfo.ApiServerAddr, c.Request.URL.Path)))
-				c.ForwardWithBody(fmt.Sprintf("%s%s", leaderInfo.ApiServerAddr, c.Request.URL.Path), bodyBytes)
-				return
-			}
-			localPeerUids = req.UIDs
-		}
-	}
-
-	if req.ChannelType == wkproto.ChannelTypePerson {
-		for _, uid := range localPeerUids {
-			fakeChannelID := GetFakeChannelIDWith(uid, req.ChannelID)
-			if ch.s.opts.IsFakeChannel(req.ChannelID) {
-				fakeChannelID = req.ChannelID
-			}
-			err = ch.s.store.RemoveAllowlist(fakeChannelID, req.ChannelType, req.UIDs)
-			if err != nil {
-				ch.Error("移除白名单失败！", zap.Error(err))
-				c.ResponseError(err)
-				return
-			}
-			err = ch.s.store.RemoveAllowlist(fakeChannelID, req.ChannelType, []string{uid})
-			if err != nil {
-				ch.Error("移除白名单失败！", zap.Error(err))
-				c.ResponseError(err)
-				return
-			}
-			// 缓存中移除
-			channelObj, err := ch.s.channelManager.GetChannel(fakeChannelID, req.ChannelType)
-			if err != nil {
-				c.ResponseError(err)
-				return
-			}
-			channelObj.RemoveAllowlist([]string{uid})
-		}
-
-	} else {
-		err = ch.s.store.RemoveAllowlist(req.ChannelID, req.ChannelType, req.UIDs)
-		if err != nil {
-			ch.Error("移除白名单失败！", zap.Error(err))
-			c.ResponseError(err)
-			return
-		}
-		// 缓存中移除
-		channelObj, err := ch.s.channelManager.GetChannel(req.ChannelID, req.ChannelType)
-		if err != nil {
-			c.ResponseError(err)
-			return
-		}
-		channelObj.RemoveAllowlist(req.UIDs)
-	}
+	if ch.s.opts.ClusterOn() {
+		leaderInfo, err := ch.s.cluster.SlotLeaderOfChannel(req.ChannelID, req.ChannelType) // 获取频道的领导节点
+		if err != nil {
+			ch.Error("获取频道所在节点失败！", zap.Error(err), zap.Error(err), zap.String("channelID", req.ChannelID), zap.Uint8("channelType", req.ChannelType))
+			c.ResponseError(errors.New("获取频道所在节点失败！"))
+			return
+		}
+		leaderIsSelf := leaderInfo.Id == ch.s.opts.Cluster.NodeId
+		if !leaderIsSelf {
+			ch.Debug("转发请求：", zap.String("url", fmt.Sprintf("%s%s", leaderInfo.ApiServerAddr, c.Request.URL.Path)))
+			c.ForwardWithBody(fmt.Sprintf("%s%s", leaderInfo.ApiServerAddr, c.Request.URL.Path), bodyBytes)
+			return
+		}
+	}
+
+	err = ch.s.store.RemoveAllowlist(req.ChannelID, req.ChannelType, req.UIDs)
+	if err != nil {
+		ch.Error("移除白名单失败！", zap.Error(err))
+		c.ResponseError(err)
+		return
+	}
+	// 缓存中移除
+	channelObj, err := ch.s.channelManager.GetChannel(req.ChannelID, req.ChannelType)
+	if err != nil {
+		c.ResponseError(err)
+		return
+	}
+	channelObj.RemoveAllowlist(req.UIDs)
 
 	c.ResponseOK()
 }
