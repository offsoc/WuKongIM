package server

import (
	"fmt"
	"os"
	"os/user"
	"path"
	"path/filepath"
	"regexp"
	"strconv"
	"strings"
	"time"

	"github.com/WuKongIM/WuKongIM/pkg/auth"
	"github.com/WuKongIM/WuKongIM/pkg/auth/resource"
	"github.com/WuKongIM/WuKongIM/pkg/wklog"
	"github.com/WuKongIM/crypto/tls"
	"github.com/pkg/errors"
	"github.com/sasha-s/go-deadlock"

	"github.com/WuKongIM/WuKongIM/pkg/wkutil"
	"github.com/WuKongIM/WuKongIM/version"
	wkproto "github.com/WuKongIM/WuKongIMGoProto"
	"github.com/gin-gonic/gin"
	"github.com/spf13/cast"
	"github.com/spf13/viper"
	"go.uber.org/zap"
	"go.uber.org/zap/zapcore"
)

type Mode string

const (
	//debug 模式
	DebugMode Mode = "debug"
	// 正式模式
	ReleaseMode Mode = "release"
	// 压力测试模式
	BenchMode Mode = "bench"
	// TestMode indicates gin mode is test.
	TestMode = "test"
)

type Role string

const (
	RoleReplica Role = "replica"
	RoleProxy   Role = "proxy"
)

type Options struct {
	vp          *viper.Viper // 内部配置对象
	Mode        Mode         // 模式 debug 测试 release 正式 bench 压力测试
	HTTPAddr    string       // http api的监听地址 默认为 0.0.0.0:5001
	Addr        string       // tcp监听地址 例如：tcp://0.0.0.0:5100
	RootDir     string       // 根目录
	DataDir     string       // 数据目录
	GinMode     string       // gin框架的模式
	WSAddr      string       // websocket 监听地址 例如：ws://0.0.0.0:5200
	WSSAddr     string       // wss 监听地址 例如：wss://0.0.0.0:5210
	WSTLSConfig *tls.Config
	WSSConfig   struct { // wss的证书配置
		CertFile string // 证书文件
		KeyFile  string // 私钥文件
	}

	Logger struct {
		Dir     string // 日志存储目录
		Level   zapcore.Level
		LineNum bool // 是否显示代码行数
	}
	Monitor struct {
		On   bool   // 是否开启监控
		Addr string // 监控地址 默认为 0.0.0.0:5300
	}
	// demo
	Demo struct {
		On   bool   // 是否开启demo
		Addr string // demo服务地址 默认为 0.0.0.0:5172
	}
	External struct {
		IP          string // 外网IP
		TCPAddr     string // 节点的TCP地址 对外公开，APP端长连接通讯  格式： ip:port
		WSAddr      string //  节点的wsAdd地址 对外公开 WEB端长连接通讯 格式： ws://ip:port
		WSSAddr     string // 节点的wssAddr地址 对外公开 WEB端长连接通讯 格式： wss://ip:port
		MonitorAddr string // 对外访问的监控地址
		APIUrl      string // 对外访问的API基地址 格式: http://ip:port
	}
	Channel struct { // 频道配置
		CacheCount                int    // 频道缓存数量
		CreateIfNoExist           bool   // 如果频道不存在是否创建
		SubscriberCompressOfCount int    // 订订阅者数组多大开始压缩（离线推送的时候订阅者数组太大 可以设置此参数进行压缩 默认为0 表示不压缩 ）
		CmdSuffix                 string // cmd频道后缀
	}
	TmpChannel struct { // 临时频道配置
		Suffix     string // 临时频道的后缀
		CacheCount int    // 临时频道缓存数量
	}
	Webhook struct { // 两者配其一即可
		HTTPAddr                    string        // webhook的http地址 通过此地址通知数据给第三方 格式为 http://xxxxx
		GRPCAddr                    string        //  webhook的grpc地址 如果此地址有值 则不会再调用HttpAddr配置的地址,格式为 ip:port
		MsgNotifyEventPushInterval  time.Duration // 消息通知事件推送间隔，默认500毫秒发起一次推送
		MsgNotifyEventCountPerPush  int           // 每次webhook消息通知事件推送消息数量限制 默认一次请求最多推送100条
		MsgNotifyEventRetryMaxCount int           // 消息通知事件消息推送失败最大重试次数 默认为5次，超过将丢弃
	}
	Datasource struct { // 数据源配置，不填写则使用自身数据存储逻辑，如果填写则使用第三方数据源，数据格式请查看文档
		Addr          string // 数据源地址
		ChannelInfoOn bool   // 是否开启频道信息获取
	}
	Conversation struct {
		On                 bool          // 是否开启最近会话
		CacheExpire        time.Duration // 最近会话缓存过期时间 (这个是热数据缓存时间，并非最近会话数据的缓存时间)
		SyncInterval       time.Duration // 最近会话同步间隔
		SyncOnce           int           //  当多少最近会话数量发送变化就保存一次
		UserMaxCount       int           // 每个用户最大最近会话数量 默认为500
		BytesPerSave       uint64        // 每次保存的最近会话数据大小 如果为0 则表示不限制
		SavePoolSize       int           // 保存最近会话协程池大小
		WorkerCount        int           // 处理最近会话工作者数量
		WorkerScanInterval time.Duration // 处理最近会话扫描间隔

	}
	ManagerToken   string // 管理者的token
	ManagerUID     string // 管理者的uid
	SystemUID      string // 系统账号的uid，主要用来发消息
	ManagerTokenOn bool   // 管理者的token是否开启

	Proto wkproto.Protocol // 悟空IM protocol

	Version string

	UnitTest       bool // 是否开启单元测试
	HandlePoolSize int

	ConnIdleTime    time.Duration // 连接空闲时间 超过此时间没数据传输将关闭
	TimingWheelTick time.Duration // The time-round training interval must be 1ms or more
	TimingWheelSize int64         // Time wheel size

	UserMsgQueueMaxSize int // 用户消息队列最大大小，超过此大小此用户将被限速，0为不限制

	TokenAuthOn bool // 是否开启token验证 不配置将根据mode属性判断 debug模式下默认为false release模式为true

	EventPoolSize int // 事件协程池大小,此池主要处理im的一些通知事件 比如webhook，上下线等等 默认为1024

	WhitelistOffOfPerson bool // 是否关闭个人白名单验证
	DeliveryMsgPoolSize  int  // 投递消息协程池大小，此池的协程主要用来将消息投递给在线用户 默认大小为 10240

	Process struct {
		AuthPoolSize int // 鉴权协程池大小
	}

	MessageRetry struct {
		Interval     time.Duration // 消息重试间隔，如果消息发送后在此间隔内没有收到ack，将会在此间隔后重新发送
		MaxCount     int           // 消息最大重试次数
		ScanInterval time.Duration //  每隔多久扫描一次超时队列，看超时队列里是否有需要重试的消息
		WorkerCount  int           // worker数量
	}

	Cluster struct {
		NodeId                     uint64        // 节点ID
		Addr                       string        // 节点监听地址 例如：tcp://0.0.0.0:11110
		GRPCAddr                   string        // 节点grpc监听地址 例如：0.0.0.0:11111
		ServerAddr                 string        // 节点服务地址 例如 127.0.0.1:11110
		ReqTimeout                 time.Duration // 请求超时时间
		Role                       Role          // 节点角色 replica, proxy
		Seed                       string        // 种子节点
		SlotReplicaCount           int           // 每个槽的副本数量
		ChannelReplicaCount        int           // 每个频道的副本数量
		SlotCount                  int           // 槽数量
		Nodes                      []*Node       // 集群节点地址
		PeerRPCMsgTimeout          time.Duration // 节点之间rpc消息超时时间
		PeerRPCTimeoutScanInterval time.Duration // 节点之间rpc消息超时时间扫描间隔

		TickInterval time.Duration // 分布式tick间隔

		HeartbeatIntervalTick int // 心跳间隔tick
		ElectionIntervalTick  int // 选举间隔tick

		ChannelReactorSubCount int // 频道reactor sub的数量
		SlotReactorSubCount    int // 槽reactor sub的数量

		PongMaxTick int // 节点超过多少tick没有回应心跳就认为是掉线
	}

	Trace struct {
		Endpoint         string
		ServiceName      string
		ServiceHostName  string
		PrometheusApiUrl string // prometheus api url
	}

	Reactor struct {
		ChannelSubCount             int // channel reactor sub 的数量
		ChannelProcessIntervalTick  int // 处理频道逻辑的间隔tick
		UserProcessIntervalTick     int // 处理用户逻辑的间隔tick
		UserSubCount                int // user reactor sub 的数量
		UserNodePingTick            int // 用户节点tick间隔
		UserNodePongTimeoutTick     int // 用户节点pong超时tick,这个值必须要比UserNodePingTick大，一般建议是UserNodePingTick的2倍
		ChannelDeadlineTick         int // 死亡的tick次数，超过此次数如果没有收到发送消息的请求，则会将此频道移除活跃状态
		TagCheckIntervalTick        int // tag检查间隔tick
		CheckUserLeaderIntervalTick int // 校验用户leader间隔tick，（隔多久验证一下当前领导是否是正确的领导）
	}
	DeadlockCheck bool // 死锁检查

	// MsgRetryInterval     time.Duration // Message sending timeout time, after this time it will try again
	// MessageMaxRetryCount int           // 消息最大重试次数
	// TimeoutScanInterval time.Duration // 每隔多久扫描一次超时队列，看超时队列里是否有需要重试的消息

<<<<<<< HEAD
	Deliver struct {
		DeliverrCount         int    // 投递者数量
		MaxRetry              int    // 最大重试次数
		MaxDeliverSizePerNode uint64 // 节点每次最大投递大小
		// DeliverWorkerCountPerNode int    // 每个节点投递协程数量
	}

	Db struct {
		ShardNum     int // 频道db分片数量
		SlotShardNum int // 槽db分片数量
	}

	Auth auth.AuthConfig // 认证配置

	Jwt struct {
		Secret string        // jwt secret
		Expire time.Duration // jwt expire
		Issuer string        // jwt 发行者名字
	}
=======
	DeadlockCheck bool // 是否开启死锁检查
	PprofOn       bool // 是否开启pprof
>>>>>>> e82a6da9
}

func NewOptions(op ...Option) *Options {

	// http.ServeTLS(l net.Listener, handler Handler, certFile string, keyFile string)

	homeDir, err := GetHomeDir()
	if err != nil {
		panic(err)
	}
	opts := &Options{
		Proto:                wkproto.New(),
		HandlePoolSize:       2048,
		Version:              version.Version,
		TimingWheelTick:      time.Millisecond * 10,
		TimingWheelSize:      100,
		GinMode:              gin.ReleaseMode,
		RootDir:              path.Join(homeDir, "wukongim"),
		ManagerUID:           "____manager",
		SystemUID:            "____system",
		WhitelistOffOfPerson: true,
		DeadlockCheck:        false,
		Logger: struct {
			Dir     string
			Level   zapcore.Level
			LineNum bool
		}{
			Dir:     "",
			Level:   zapcore.InfoLevel,
			LineNum: false,
		},
		HTTPAddr:            "0.0.0.0:5001",
		Addr:                "tcp://0.0.0.0:5100",
		WSAddr:              "ws://0.0.0.0:5200",
		WSSAddr:             "",
		ConnIdleTime:        time.Minute * 3,
		UserMsgQueueMaxSize: 0,
		TmpChannel: struct {
			Suffix     string
			CacheCount int
		}{
			Suffix:     "@tmp",
			CacheCount: 500,
		},
		Channel: struct {
			CacheCount                int
			CreateIfNoExist           bool
			SubscriberCompressOfCount int
			CmdSuffix                 string
		}{
			CacheCount:                1000,
			CreateIfNoExist:           true,
			SubscriberCompressOfCount: 0,
			CmdSuffix:                 "____cmd",
		},
		Datasource: struct {
			Addr          string
			ChannelInfoOn bool
		}{
			Addr:          "",
			ChannelInfoOn: false,
		},
		TokenAuthOn: false,
		Conversation: struct {
			On                 bool
			CacheExpire        time.Duration
			SyncInterval       time.Duration
			SyncOnce           int
			UserMaxCount       int
			BytesPerSave       uint64
			SavePoolSize       int
			WorkerCount        int
			WorkerScanInterval time.Duration
		}{
			On:                 true,
			CacheExpire:        time.Hour * 24 * 1, // 1天过期
			UserMaxCount:       1000,
			SyncInterval:       time.Minute * 5,
			SyncOnce:           100,
			BytesPerSave:       1024 * 1024 * 5,
			SavePoolSize:       100,
			WorkerCount:        10,
			WorkerScanInterval: time.Minute * 5,
		},
		DeliveryMsgPoolSize: 10240,
		EventPoolSize:       1024,
		MessageRetry: struct {
			Interval     time.Duration
			MaxCount     int
			ScanInterval time.Duration
			WorkerCount  int
		}{
			Interval:     time.Second * 60,
			ScanInterval: time.Second * 5,
			MaxCount:     5,
			WorkerCount:  24,
		},
		Webhook: struct {
			HTTPAddr                    string
			GRPCAddr                    string
			MsgNotifyEventPushInterval  time.Duration
			MsgNotifyEventCountPerPush  int
			MsgNotifyEventRetryMaxCount int
		}{
			MsgNotifyEventPushInterval:  time.Millisecond * 500,
			MsgNotifyEventCountPerPush:  100,
			MsgNotifyEventRetryMaxCount: 5,
		},
		Monitor: struct {
			On   bool
			Addr string
		}{
			On:   true,
			Addr: "0.0.0.0:5300",
		},
		Demo: struct {
			On   bool
			Addr string
		}{
			On:   true,
			Addr: "0.0.0.0:5172",
		},
		Cluster: struct {
			NodeId                     uint64
			Addr                       string
			GRPCAddr                   string
			ServerAddr                 string
			ReqTimeout                 time.Duration
			Role                       Role
			Seed                       string
			SlotReplicaCount           int
			ChannelReplicaCount        int
			SlotCount                  int
			Nodes                      []*Node
			PeerRPCMsgTimeout          time.Duration
			PeerRPCTimeoutScanInterval time.Duration
			TickInterval               time.Duration
			HeartbeatIntervalTick      int
			ElectionIntervalTick       int
			ChannelReactorSubCount     int
			SlotReactorSubCount        int
			PongMaxTick                int
		}{
			NodeId:                     1,
			Addr:                       "tcp://0.0.0.0:11110",
			GRPCAddr:                   "0.0.0.0:11111",
			ServerAddr:                 "",
			ReqTimeout:                 time.Second * 10,
			Role:                       RoleReplica,
			SlotCount:                  64,
			SlotReplicaCount:           3,
			ChannelReplicaCount:        3,
			PeerRPCMsgTimeout:          time.Second * 20,
			PeerRPCTimeoutScanInterval: time.Second * 1,
			TickInterval:               time.Millisecond * 150,
			HeartbeatIntervalTick:      1,
			ElectionIntervalTick:       10,
			ChannelReactorSubCount:     64,
			SlotReactorSubCount:        64,
			PongMaxTick:                30,
		},
		Trace: struct {
			Endpoint         string
			ServiceName      string
			ServiceHostName  string
			PrometheusApiUrl string
		}{
			Endpoint:         "127.0.0.1:4318",
			ServiceName:      "wukongim",
			ServiceHostName:  "imnode",
			PrometheusApiUrl: "http://127.0.0.1:9090",
		},
		Reactor: struct {
			ChannelSubCount             int
			ChannelProcessIntervalTick  int
			UserProcessIntervalTick     int
			UserSubCount                int
			UserNodePingTick            int
			UserNodePongTimeoutTick     int
			ChannelDeadlineTick         int
			TagCheckIntervalTick        int
			CheckUserLeaderIntervalTick int
		}{
			ChannelSubCount:             64,
			ChannelProcessIntervalTick:  1,
			UserProcessIntervalTick:     1,
			UserSubCount:                64,
			UserNodePingTick:            100,
			UserNodePongTimeoutTick:     100 * 5,
			ChannelDeadlineTick:         600,
			TagCheckIntervalTick:        10,
			CheckUserLeaderIntervalTick: 10,
		},
		Process: struct {
			AuthPoolSize int
		}{
			AuthPoolSize: 100,
		},
		Deliver: struct {
			DeliverrCount         int
			MaxRetry              int
			MaxDeliverSizePerNode uint64
			// DeliverWorkerCountPerNode int
		}{
			DeliverrCount:         32,
			MaxRetry:              10,
			MaxDeliverSizePerNode: 1024 * 1024 * 5,
			// DeliverWorkerCountPerNode: 10,
		},
		Db: struct {
			ShardNum     int
			SlotShardNum int
		}{
			ShardNum:     16,
			SlotShardNum: 16,
		},

		Jwt: struct {
			Secret string
			Expire time.Duration
			Issuer string
		}{
			Secret: "",
			Expire: time.Hour * 24 * 30,
			Issuer: "wukongim",
		},
	}

	for _, o := range op {
		o(opts)
	}
	return opts
}

func GetHomeDir() (string, error) {
	homeDir, err := os.UserHomeDir()
	if err == nil {
		return homeDir, nil
	}
	u, err := user.Current()
	if err == nil {
		return u.HomeDir, nil
	}

	return "", errors.New("User home directory not found.")
}

func (o *Options) ConfigureWithViper(vp *viper.Viper) {
	o.vp = vp
	// o.ID = o.getInt64("id", o.ID)

	o.RootDir = o.getString("rootDir", o.RootDir)

	modeStr := o.getString("mode", string(o.Mode))
	if strings.TrimSpace(modeStr) == "" {
		o.Mode = DebugMode
	} else {
		o.Mode = Mode(modeStr)
	}

	o.GinMode = o.getString("ginMode", o.GinMode)

	o.HTTPAddr = o.getString("httpAddr", o.HTTPAddr)
	o.Addr = o.getString("addr", o.Addr)

	o.ManagerToken = o.getString("managerToken", o.ManagerToken)
	o.ManagerUID = o.getString("managerUID", o.ManagerUID)

	if strings.TrimSpace(o.ManagerToken) != "" {
		o.ManagerTokenOn = true
	}

	deadlock.Opts.Disable = !o.DeadlockCheck
	// deadlock.Opts.Disable = false

	o.External.IP = o.getString("external.ip", o.External.IP)
	o.External.TCPAddr = o.getString("external.tcpAddr", o.External.TCPAddr)
	o.External.WSAddr = o.getString("external.wsAddr", o.External.WSAddr)
	o.External.WSSAddr = o.getString("external.wssAddr", o.External.WSSAddr)
	o.External.MonitorAddr = o.getString("external.monitorAddr", o.External.MonitorAddr)
	o.External.APIUrl = o.getString("external.apiUrl", o.External.APIUrl)

	o.Monitor.On = o.getBool("monitor.on", o.Monitor.On)
	o.Monitor.Addr = o.getString("monitor.addr", o.Monitor.Addr)

	o.Demo.On = o.getBool("demo.on", o.Demo.On)
	o.Demo.Addr = o.getString("demo.addr", o.Demo.Addr)

	o.WSAddr = o.getString("wsAddr", o.WSAddr)
	o.WSSAddr = o.getString("wssAddr", o.WSSAddr)

	o.WSSConfig.CertFile = o.getString("wssConfig.certFile", o.WSSConfig.CertFile)
	o.WSSConfig.KeyFile = o.getString("wssConfig.keyFile", o.WSSConfig.KeyFile)

	o.Channel.CacheCount = o.getInt("channel.cacheCount", o.Channel.CacheCount)
	o.Channel.CreateIfNoExist = o.getBool("channel.createIfNoExist", o.Channel.CreateIfNoExist)
	o.Channel.SubscriberCompressOfCount = o.getInt("channel.subscriberCompressOfCount", o.Channel.SubscriberCompressOfCount)

	o.ConnIdleTime = o.getDuration("connIdleTime", o.ConnIdleTime)

	o.TimingWheelTick = o.getDuration("timingWheelTick", o.TimingWheelTick)
	o.TimingWheelSize = o.getInt64("timingWheelSize", o.TimingWheelSize)

	o.UserMsgQueueMaxSize = o.getInt("userMsgQueueMaxSize", o.UserMsgQueueMaxSize)

	o.TokenAuthOn = o.getBool("tokenAuthOn", o.TokenAuthOn)

	o.UnitTest = o.vp.GetBool("unitTest")

	o.Webhook.GRPCAddr = o.getString("webhook.grpcAddr", o.Webhook.GRPCAddr)
	o.Webhook.HTTPAddr = o.getString("webhook.httpAddr", o.Webhook.HTTPAddr)
	o.Webhook.MsgNotifyEventRetryMaxCount = o.getInt("webhook.msgNotifyEventRetryMaxCount", o.Webhook.MsgNotifyEventRetryMaxCount)
	o.Webhook.MsgNotifyEventCountPerPush = o.getInt("webhook.msgNotifyEventCountPerPush", o.Webhook.MsgNotifyEventCountPerPush)
	o.Webhook.MsgNotifyEventPushInterval = o.getDuration("webhook.msgNotifyEventPushInterval", o.Webhook.MsgNotifyEventPushInterval)

	o.EventPoolSize = o.getInt("eventPoolSize", o.EventPoolSize)
	o.DeliveryMsgPoolSize = o.getInt("deliveryMsgPoolSize", o.DeliveryMsgPoolSize)
	o.HandlePoolSize = o.getInt("handlePoolSize", o.HandlePoolSize)

	o.TmpChannel.CacheCount = o.getInt("tmpChannel.cacheCount", o.TmpChannel.CacheCount)
	o.TmpChannel.Suffix = o.getString("tmpChannel.suffix", o.TmpChannel.Suffix)

	o.Datasource.Addr = o.getString("datasource.addr", o.Datasource.Addr)
	o.Datasource.ChannelInfoOn = o.getBool("datasource.channelInfoOn", o.Datasource.ChannelInfoOn)

	o.WhitelistOffOfPerson = o.getBool("whitelistOffOfPerson", o.WhitelistOffOfPerson)

	o.MessageRetry.Interval = o.getDuration("messageRetry.interval", o.MessageRetry.Interval)
	o.MessageRetry.ScanInterval = o.getDuration("messageRetry.scanInterval", o.MessageRetry.ScanInterval)
	o.MessageRetry.MaxCount = o.getInt("messageRetry.maxCount", o.MessageRetry.MaxCount)
	o.MessageRetry.WorkerCount = o.getInt("messageRetry.workerCount", o.MessageRetry.WorkerCount)

	o.Conversation.On = o.getBool("conversation.on", o.Conversation.On)
	o.Conversation.CacheExpire = o.getDuration("conversation.cacheExpire", o.Conversation.CacheExpire)
	o.Conversation.SyncInterval = o.getDuration("conversation.syncInterval", o.Conversation.SyncInterval)
	o.Conversation.SyncOnce = o.getInt("conversation.syncOnce", o.Conversation.SyncOnce)
	o.Conversation.UserMaxCount = o.getInt("conversation.userMaxCount", o.Conversation.UserMaxCount)
	o.Conversation.BytesPerSave = o.getUint64("conversation.bytesPerSave", o.Conversation.BytesPerSave)
	o.Conversation.SavePoolSize = o.getInt("conversation.savePoolSize", o.Conversation.SavePoolSize)
	o.Conversation.WorkerCount = o.getInt("conversation.workerNum", o.Conversation.WorkerCount)
	o.Conversation.WorkerScanInterval = o.getDuration("conversation.workerScanInterval", o.Conversation.WorkerScanInterval)

	if o.WSSConfig.CertFile != "" && o.WSSConfig.KeyFile != "" {
		certificate, err := tls.LoadX509KeyPair(o.WSSConfig.CertFile, o.WSSConfig.KeyFile)
		if err != nil {
			panic(err)
		}
		o.WSTLSConfig = &tls.Config{
			Certificates: []tls.Certificate{
				certificate,
			},
		}
	}

	o.DeadlockCheck = o.getBool("deadlockCheck", o.DeadlockCheck)

	o.ConfigureDataDir() // 数据目录
	o.configureLog(vp)   // 日志配置

	ip := o.External.IP
	if strings.TrimSpace(ip) == "" {
		ip = getIntranetIP()
	}
	if strings.TrimSpace(o.External.TCPAddr) == "" {
		addrPairs := strings.Split(o.Addr, ":")
		portInt64, _ := strconv.ParseInt(addrPairs[len(addrPairs)-1], 10, 64)

		o.External.TCPAddr = fmt.Sprintf("%s:%d", ip, portInt64)
	}
	if strings.TrimSpace(o.External.WSAddr) == "" {
		addrPairs := strings.Split(o.WSAddr, ":")
		portInt64, _ := strconv.ParseInt(addrPairs[len(addrPairs)-1], 10, 64)
		o.External.WSAddr = fmt.Sprintf("%s://%s:%d", addrPairs[0], ip, portInt64)
	}
	if strings.TrimSpace(o.WSSAddr) != "" && strings.TrimSpace(o.External.WSSAddr) == "" {
		addrPairs := strings.Split(o.WSSAddr, ":")
		portInt64, _ := strconv.ParseInt(addrPairs[len(addrPairs)-1], 10, 64)
		o.External.WSSAddr = fmt.Sprintf("%s://%s:%d", addrPairs[0], ip, portInt64)
	}

	if strings.TrimSpace(o.External.MonitorAddr) == "" {
		addrPairs := strings.Split(o.Monitor.Addr, ":")
		portInt64, _ := strconv.ParseInt(addrPairs[len(addrPairs)-1], 10, 64)
		o.External.MonitorAddr = fmt.Sprintf("%s:%d", ip, portInt64)
	}

	if strings.TrimSpace(o.External.APIUrl) == "" {
		addrPairs := strings.Split(o.HTTPAddr, ":")
		portInt64, _ := strconv.ParseInt(addrPairs[len(addrPairs)-1], 10, 64)
		o.External.APIUrl = fmt.Sprintf("http://%s:%d", ip, portInt64)
	}

<<<<<<< HEAD
	// =================== cluster ===================
	o.Cluster.NodeId = o.getUint64("cluster.nodeId", o.Cluster.NodeId)
	defaultPort := ""
	clusterAddrs := strings.Split(o.Cluster.Addr, ":")
	if len(clusterAddrs) >= 2 {
		defaultPort = clusterAddrs[len(clusterAddrs)-1]
	}
	o.Cluster.Addr = o.getString("cluster.addr", o.Cluster.Addr)
	role := o.getString("cluster.role", string(o.Cluster.Role))
	switch role {
	case string(RoleProxy):
		o.Cluster.Role = RoleProxy
	case string(RoleReplica):
		o.Cluster.Role = RoleReplica
	default:
		wklog.Panic("cluster.role must be proxy or replica, but got " + role)
	}
	o.Cluster.GRPCAddr = o.getString("cluster.grpcAddr", o.Cluster.GRPCAddr)
	o.Cluster.SlotReplicaCount = o.getInt("cluster.slotReplicaCount", o.Cluster.SlotReplicaCount)
	o.Cluster.ChannelReplicaCount = o.getInt("cluster.channelReplicaCount", o.Cluster.ChannelReplicaCount)
	o.Cluster.PeerRPCMsgTimeout = o.getDuration("cluster.peerRPCMsgTimeout", o.Cluster.PeerRPCMsgTimeout)
	o.Cluster.ServerAddr = o.getString("cluster.serverAddr", o.Cluster.ServerAddr)
	o.Cluster.PeerRPCTimeoutScanInterval = o.getDuration("cluster.peerRPCTimeoutScanInterval", o.Cluster.PeerRPCTimeoutScanInterval)
	o.Cluster.PongMaxTick = o.getInt("cluster.pongMaxTick", o.Cluster.PongMaxTick)

	o.Cluster.ReqTimeout = o.getDuration("cluster.reqTimeout", o.Cluster.ReqTimeout)
	o.Cluster.Seed = o.getString("cluster.seed", o.Cluster.Seed)
	o.Cluster.SlotCount = o.getInt("cluster.slotCount", o.Cluster.SlotCount)
	nodes := o.getStringSlice("cluster.nodes") // 格式为： nodeID@addr 例如 1@localhost:11110
	if len(nodes) > 0 {
		for _, nodeStr := range nodes {
			if !strings.Contains(nodeStr, "@") {
				continue
			}
			nodeStrs := strings.Split(nodeStr, "@")
			nodeID, err := strconv.ParseUint(nodeStrs[0], 10, 64)
			if err != nil {
				continue
			}

			addr := nodeStrs[1]
			hasPort := strings.Contains(addr, ":")
			if !hasPort {
				addr = fmt.Sprintf("%s:%s", addr, defaultPort)
			}

			o.Cluster.Nodes = append(o.Cluster.Nodes, &Node{
				Id:         nodeID,
				ServerAddr: addr,
			})
		}
	}
	o.Cluster.TickInterval = o.getDuration("cluster.tickInterval", o.Cluster.TickInterval)
	o.Cluster.ElectionIntervalTick = o.getInt("cluster.electionIntervalTick", o.Cluster.ElectionIntervalTick)
	o.Cluster.HeartbeatIntervalTick = o.getInt("cluster.heartbeatIntervalTick", o.Cluster.HeartbeatIntervalTick)
	o.Cluster.ChannelReactorSubCount = o.getInt("cluster.channelReactorSubCount", o.Cluster.ChannelReactorSubCount)
	o.Cluster.SlotReactorSubCount = o.getInt("cluster.slotReactorSubCount", o.Cluster.SlotReactorSubCount)

	// =================== trace ===================
	o.Trace.Endpoint = o.getString("trace.endpoint", o.Trace.Endpoint)
	o.Trace.ServiceName = o.getString("trace.serviceName", o.Trace.ServiceName)
	o.Trace.ServiceHostName = o.getString("trace.serviceHostName", fmt.Sprintf("%s[%d]", o.Trace.ServiceName, o.Cluster.NodeId))

	// =================== deliver ===================
	o.Deliver.DeliverrCount = o.getInt("deliver.deliverrCount", o.Deliver.DeliverrCount)
	o.Deliver.MaxRetry = o.getInt("deliver.maxRetry", o.Deliver.MaxRetry)
	// o.Deliver.DeliverWorkerCountPerNode = o.getInt("deliver.deliverWorkerCountPerNode", o.Deliver.DeliverWorkerCountPerNode)
	o.Deliver.MaxDeliverSizePerNode = o.getUint64("deliver.maxDeliverSizePerNode", o.Deliver.MaxDeliverSizePerNode)

	// =================== reactor ===================
	o.Reactor.ChannelSubCount = o.getInt("reactor.channelSubCount", o.Reactor.ChannelSubCount)
	o.Reactor.ChannelProcessIntervalTick = o.getInt("reactor.channelProcessIntervalTick", o.Reactor.ChannelProcessIntervalTick)
	o.Reactor.UserProcessIntervalTick = o.getInt("reactor.userProcessIntervalTick", o.Reactor.UserProcessIntervalTick)
	o.Reactor.UserSubCount = o.getInt("reactor.userSubCount", o.Reactor.UserSubCount)
	o.Reactor.UserNodePingTick = o.getInt("reactor.userNodePingTick", o.Reactor.UserNodePingTick)
	o.Reactor.UserNodePongTimeoutTick = o.getInt("reactor.userNodePongTimeoutTick", o.Reactor.UserNodePongTimeoutTick)
	o.Reactor.ChannelDeadlineTick = o.getInt("reactor.channelDeadlineTick", o.Reactor.ChannelDeadlineTick)
	o.Reactor.TagCheckIntervalTick = o.getInt("reactor.tagCheckIntervalTick", o.Reactor.TagCheckIntervalTick)
	o.Reactor.CheckUserLeaderIntervalTick = o.getInt("reactor.checkUserLeaderIntervalTick", o.Reactor.CheckUserLeaderIntervalTick)

	// =================== db ===================
	o.Db.ShardNum = o.getInt("db.shardNum", o.Db.ShardNum)
	o.Db.SlotShardNum = o.getInt("db.slotShardNum", o.Db.SlotShardNum)

	// =================== auth ===================
	o.configureAuth()

}

// 认证配置
func (o *Options) configureAuth() {

	// =================== jwt ===================
	o.Jwt.Secret = o.getString("jwt.secret", o.Jwt.Secret)
	o.Jwt.Expire = o.getDuration("jwt.expire", o.Jwt.Expire)
	o.Jwt.Issuer = o.getString("jwt.issuer", o.Jwt.Issuer)

	// =================== auth ===================
	o.Auth.On = o.getBool("auth.on", o.Auth.On)
	o.Auth.SuperToken = o.getString("auth.superToken", o.Auth.SuperToken)
	o.Auth.Kind = auth.Kind(o.getString("auth.kind", string(o.Auth.Kind)))
	authUsers := o.getStringSlice("auth.users")

	usersCfgs := make([]auth.UserConfig, 0)
	for _, authUserStr := range authUsers {

		userCfg := auth.UserConfig{}
		re := regexp.MustCompile(`\[(.*?)\]`)
		if strings.Contains(authUserStr, "[") && strings.Contains(authUserStr, "]") {
			match := re.FindAllString(authUserStr, -1)
			if len(match) > 0 {
				authUserStr = strings.Replace(authUserStr, match[0], "", -1)
				permissionStr := match[0]
				userStrs := strings.Split(authUserStr, ":")
				if len(userStrs) < 2 {
					wklog.Panic("auth user format error", zap.String("authUserStr", authUserStr))
				}
				username := userStrs[0]

				if username == o.ManagerUID {
					wklog.Panic("auth user username can not be manager", zap.String("username", username))
				}

				password := userStrs[1]
				userCfg.Username = username
				userCfg.Password = password

				permissionStr = strings.Replace(permissionStr, "[", "", -1)
				permissionStr = strings.Replace(permissionStr, "]", "", -1)
				permissionArrays := strings.Split(permissionStr, ",")
				if len(permissionArrays) > 0 {
					permissionCfgs := make([]auth.PermissionConfig, 0)
					for _, permission := range permissionArrays {
						permission = strings.TrimSpace(permission)
						if permission == "" {
							continue
						}
						permissionSplits := strings.Split(permission, ":")
						permissionCfg := auth.PermissionConfig{}
						if len(permissionSplits) >= 2 {
							rsc := permissionSplits[0]
							actions := permissionSplits[1]

							actionConfigs := make([]auth.Action, 0)
							for _, r := range actions {
								action := string(r)
								actionConfigs = append(actionConfigs, auth.Action(action))
							}
							permissionCfg.Resource = resource.Id(rsc)
							permissionCfg.Actions = actionConfigs

							permissionCfgs = append(permissionCfgs, permissionCfg)
						}
					}
					userCfg.Permissions = permissionCfgs
				}

			} else {
				wklog.Panic("auth user format error", zap.String("authUserStr", authUserStr))
			}
		} else {
			userStrs := strings.Split(authUserStr, ":")
			if len(userStrs) != 3 {
				wklog.Panic("auth user format error", zap.String("authUserStr", authUserStr))
			}
			username := userStrs[0]
			password := userStrs[1]
			userCfg.Username = username
			userCfg.Password = password
			if userStrs[2] != string(resource.All) {
				wklog.Panic("auth user permission format error", zap.String("authUserStr", authUserStr))
			}
			userCfg.Permissions = []auth.PermissionConfig{
				{
					Resource: resource.All,
					Actions:  []auth.Action{auth.ActionAll},
				},
			}
		}
		usersCfgs = append(usersCfgs, userCfg)
	}

	// 将系统管理员的权限设置为所有
	usersCfgs = append(usersCfgs, auth.UserConfig{
		Username: o.ManagerUID,
		Permissions: []auth.PermissionConfig{
			{
				Resource: resource.All,
				Actions:  []auth.Action{auth.ActionAll},
			},
		},
	})

	o.Auth.Users = usersCfgs
=======
	o.DeadlockCheck = o.getBool("deadlockCheck", o.DeadlockCheck)

	deadlock.Opts.Disable = !o.DeadlockCheck

	o.PprofOn = o.getBool("pprofOn", o.PprofOn)

>>>>>>> e82a6da9
}

func (o *Options) ConfigureDataDir() {

	// 数据目录
	o.DataDir = o.getString("dataDir", filepath.Join(o.RootDir, "data"))

	if strings.TrimSpace(o.DataDir) != "" {
		err := os.MkdirAll(o.DataDir, 0755)
		if err != nil {
			panic(err)
		}
	}
}

func (o *Options) ClusterOn() bool {
	return o.Cluster.NodeId != 0
}

func (o *Options) configureLog(vp *viper.Viper) {
	logLevel := vp.GetInt("logger.level")
	// level
	if logLevel == 0 { // 没有设置
		if o.Mode == DebugMode {
			logLevel = int(zapcore.DebugLevel)
		} else {
			logLevel = int(zapcore.InfoLevel)
		}
	} else {
		logLevel = logLevel - 2
	}
	o.Logger.Level = zapcore.Level(logLevel)
	o.Logger.Dir = vp.GetString("logger.dir")
	if strings.TrimSpace(o.Logger.Dir) == "" {
		o.Logger.Dir = "logs"
	}
	if !strings.HasPrefix(strings.TrimSpace(o.Logger.Dir), "/") {
		o.Logger.Dir = filepath.Join(o.RootDir, o.Logger.Dir)
	}
	o.Logger.LineNum = vp.GetBool("logger.lineNum")
}

// IsTmpChannel 是否是临时频道
func (o *Options) IsTmpChannel(channelID string) bool {
	return strings.HasSuffix(channelID, o.TmpChannel.Suffix)
}

func (o *Options) ConfigFileUsed() string {
	if o.vp == nil {
		return ""
	}
	return o.vp.ConfigFileUsed()
}

// 是否是单机模式
func (o *Options) IsSingleNode() bool {
	return len(o.Cluster.Nodes) == 0
}

func (o *Options) getString(key string, defaultValue string) string {
	v := o.vp.GetString(key)
	if v == "" {
		return defaultValue
	}
	return v
}
func (o *Options) getStringSlice(key string) []string {
	return o.vp.GetStringSlice(key)
}

func (o *Options) getInt(key string, defaultValue int) int {
	v := o.vp.GetInt(key)
	if v == 0 {
		return defaultValue
	}
	return v
}

func (o *Options) getUint64(key string, defaultValue uint64) uint64 {
	v := o.vp.GetUint64(key)
	if v == 0 {
		return defaultValue
	}
	return v
}

func (o *Options) getBool(key string, defaultValue bool) bool {
	objV := o.vp.Get(key)
	if objV == nil {
		return defaultValue
	}
	return cast.ToBool(objV)
}

// func (o *Options) isSet(key string) bool {
// 	return o.vp.IsSet(key)
// }

func (o *Options) getInt64(key string, defaultValue int64) int64 {
	v := o.vp.GetInt64(key)
	if v == 0 {
		return defaultValue
	}
	return v
}

func (o *Options) getDuration(key string, defaultValue time.Duration) time.Duration {
	v := o.vp.GetDuration(key)
	if v == 0 {
		return defaultValue
	}
	return v
}

// WebhookOn WebhookOn
func (o *Options) WebhookOn() bool {
	return strings.TrimSpace(o.Webhook.HTTPAddr) != "" || o.WebhookGRPCOn()
}

// WebhookGRPCOn 是否配置了webhook grpc地址
func (o *Options) WebhookGRPCOn() bool {
	return strings.TrimSpace(o.Webhook.GRPCAddr) != ""
}

// HasDatasource 是否有配置数据源
func (o *Options) HasDatasource() bool {
	return strings.TrimSpace(o.Datasource.Addr) != ""
}

// 获取客服频道的访客id
func (o *Options) GetCustomerServiceVisitorUID(channelID string) (string, bool) {
	if !strings.Contains(channelID, "|") {
		return "", false
	}
	channelIDs := strings.Split(channelID, "|")
	return channelIDs[0], true
}

// IsFakeChannel 是fake频道
func (o *Options) IsFakeChannel(channelId string) bool {
	return strings.Contains(channelId, "@")
}

// IsCmdChannel 是否是命令频道
func (o *Options) IsCmdChannel(channelId string) bool {
	return strings.HasSuffix(channelId, o.Channel.CmdSuffix)
}

// OrginalConvertCmdChannel 将原频道转换为cmd频道
func (o *Options) OrginalConvertCmdChannel(channelId string) string {
	if strings.HasSuffix(channelId, o.Channel.CmdSuffix) {
		return channelId
	}
	return channelId + o.Channel.CmdSuffix
}

// CmdChannelConvertOrginalChannel 将cmd频道转换为原频道
func (o *Options) CmdChannelConvertOrginalChannel(channelId string) string {
	if strings.HasSuffix(channelId, o.Channel.CmdSuffix) {
		return channelId[:len(channelId)-len(o.Channel.CmdSuffix)]
	}
	return channelId

}

// 获取内网地址
func getIntranetIP() string {
	intranetIPs, err := wkutil.GetIntranetIP()
	if err != nil {
		panic(err)
	}
	if len(intranetIPs) > 0 {
		return intranetIPs[0]
	}
	return ""
}

type Node struct {
	Id         uint64
	ServerAddr string
}

type Option func(opts *Options)

func WithMode(mode Mode) Option {
	return func(opts *Options) {
		opts.Mode = mode
	}
}

func WithHTTPAddr(httpAddr string) Option {
	return func(opts *Options) {
		opts.HTTPAddr = httpAddr
	}
}

func WithAddr(addr string) Option {
	return func(opts *Options) {
		opts.Addr = addr
	}
}

func WithRootDir(rootDir string) Option {
	return func(opts *Options) {
		opts.RootDir = rootDir
	}
}

func WithDataDir(dataDir string) Option {
	return func(opts *Options) {
		opts.DataDir = dataDir
	}
}

func WithGinMode(ginMode string) Option {
	return func(opts *Options) {
		opts.GinMode = ginMode
	}
}

func WithWSAddr(wsAddr string) Option {
	return func(opts *Options) {
		opts.WSAddr = wsAddr
	}
}

func WithWSSAddr(wssAddr string) Option {
	return func(opts *Options) {
		opts.WSSAddr = wssAddr
	}
}

func WithWSSConfig(certFile, keyFile string) Option {
	return func(opts *Options) {
		opts.WSSConfig.CertFile = certFile
		opts.WSSConfig.KeyFile = keyFile
	}
}

func WithLoggerDir(dir string) Option {
	return func(opts *Options) {
		opts.Logger.Dir = dir
	}
}

func WithLoggerLevel(level zapcore.Level) Option {
	return func(opts *Options) {
		opts.Logger.Level = level
	}
}

func WithLoggerLineNum(lineNum bool) Option {
	return func(opts *Options) {
		opts.Logger.LineNum = lineNum
	}
}

func WithMonitorOn(on bool) Option {
	return func(opts *Options) {
		opts.Monitor.On = on
	}
}

func WithMonitorAddr(addr string) Option {
	return func(opts *Options) {
		opts.Monitor.Addr = addr
	}
}

func WithDemoOn(on bool) Option {
	return func(opts *Options) {
		opts.Demo.On = on
	}
}

func WithDemoAddr(addr string) Option {
	return func(opts *Options) {
		opts.Demo.Addr = addr
	}
}

func WithExternalIP(ip string) Option {
	return func(opts *Options) {
		opts.External.IP = ip
	}
}

func WithExternalTCPAddr(tcpAddr string) Option {
	return func(opts *Options) {
		opts.External.TCPAddr = tcpAddr
	}
}

func WithExternalWSAddr(wsAddr string) Option {
	return func(opts *Options) {
		opts.External.WSAddr = wsAddr
	}
}

func WithExternalWSSAddr(wssAddr string) Option {
	return func(opts *Options) {
		opts.External.WSSAddr = wssAddr
	}
}

func WithExternalMonitorAddr(monitorAddr string) Option {
	return func(opts *Options) {
		opts.External.MonitorAddr = monitorAddr
	}
}

func WithExternalAPIUrl(apiUrl string) Option {
	return func(opts *Options) {
		opts.External.APIUrl = apiUrl
	}
}

func WithChannelCacheCount(cacheCount int) Option {
	return func(opts *Options) {
		opts.Channel.CacheCount = cacheCount
	}
}

func WithChannelCreateIfNoExist(createIfNoExist bool) Option {
	return func(opts *Options) {
		opts.Channel.CreateIfNoExist = createIfNoExist
	}
}

func WithChannelSubscriberCompressOfCount(subscriberCompressOfCount int) Option {
	return func(opts *Options) {
		opts.Channel.SubscriberCompressOfCount = subscriberCompressOfCount
	}
}

func WithChannelCmdSuffix(cmdSuffix string) Option {
	return func(opts *Options) {
		opts.Channel.CmdSuffix = cmdSuffix
	}
}

func WithConnIdleTime(connIdleTime time.Duration) Option {
	return func(opts *Options) {
		opts.ConnIdleTime = connIdleTime
	}
}

func WithTimingWheelTick(timingWheelTick time.Duration) Option {
	return func(opts *Options) {
		opts.TimingWheelTick = timingWheelTick
	}
}

func WithTimingWheelSize(timingWheelSize int64) Option {
	return func(opts *Options) {
		opts.TimingWheelSize = timingWheelSize
	}
}

func WithUserMsgQueueMaxSize(userMsgQueueMaxSize int) Option {
	return func(opts *Options) {
		opts.UserMsgQueueMaxSize = userMsgQueueMaxSize
	}
}

func WithTmpChannelSuffix(suffix string) Option {
	return func(opts *Options) {
		opts.TmpChannel.Suffix = suffix
	}
}

func WithTmpChannelCacheCount(cacheCount int) Option {
	return func(opts *Options) {
		opts.TmpChannel.CacheCount = cacheCount
	}
}

func WithDatasourceAddr(addr string) Option {
	return func(opts *Options) {
		opts.Datasource.Addr = addr
	}
}

func WithDatasourceChannelInfoOn(channelInfoOn bool) Option {
	return func(opts *Options) {
		opts.Datasource.ChannelInfoOn = channelInfoOn
	}
}

func WithWhitelistOffOfPerson(whitelistOffOfPerson bool) Option {
	return func(opts *Options) {
		opts.WhitelistOffOfPerson = whitelistOffOfPerson
	}
}

func WithTokenAuthOn(tokenAuthOn bool) Option {
	return func(opts *Options) {
		opts.TokenAuthOn = tokenAuthOn
	}
}

func WithEventPoolSize(eventPoolSize int) Option {
	return func(opts *Options) {
		opts.EventPoolSize = eventPoolSize
	}
}

func WithDeliveryMsgPoolSize(deliveryMsgPoolSize int) Option {
	return func(opts *Options) {
		opts.DeliveryMsgPoolSize = deliveryMsgPoolSize
	}
}

func WithHandlePoolSize(handlePoolSize int) Option {
	return func(opts *Options) {
		opts.HandlePoolSize = handlePoolSize
	}
}

func WithConversationOn(on bool) Option {
	return func(opts *Options) {
		opts.Conversation.On = on
	}
}

func WithConversationCacheExpire(cacheExpire time.Duration) Option {
	return func(opts *Options) {
		opts.Conversation.CacheExpire = cacheExpire
	}
}

func WithConversationSyncInterval(syncInterval time.Duration) Option {
	return func(opts *Options) {
		opts.Conversation.SyncInterval = syncInterval
	}
}

func WithConversationSyncOnce(syncOnce int) Option {
	return func(opts *Options) {
		opts.Conversation.SyncOnce = syncOnce
	}
}

func WithConversationUserMaxCount(userMaxCount int) Option {
	return func(opts *Options) {
		opts.Conversation.UserMaxCount = userMaxCount
	}
}

func WithConversationBytesPerSave(bytesPerSave uint64) Option {
	return func(opts *Options) {
		opts.Conversation.BytesPerSave = bytesPerSave
	}
}

func WithConversationSavePoolSize(savePoolSize int) Option {
	return func(opts *Options) {
		opts.Conversation.SavePoolSize = savePoolSize
	}
}

func WithMessageRetryInterval(interval time.Duration) Option {
	return func(opts *Options) {
		opts.MessageRetry.Interval = interval
	}
}

func WithMessageRetryMaxCount(maxCount int) Option {
	return func(opts *Options) {
		opts.MessageRetry.MaxCount = maxCount
	}
}

func WithMessageRetryScanInterval(scanInterval time.Duration) Option {
	return func(opts *Options) {
		opts.MessageRetry.ScanInterval = scanInterval
	}
}

func WithMessageRetryWorkerCount(workerCount int) Option {
	return func(opts *Options) {
		opts.MessageRetry.WorkerCount = workerCount
	}
}

func WithWebhookHTTPAddr(httpAddr string) Option {
	return func(opts *Options) {
		opts.Webhook.HTTPAddr = httpAddr
	}
}

func WithWebhookGRPCAddr(grpcAddr string) Option {
	return func(opts *Options) {
		opts.Webhook.GRPCAddr = grpcAddr
	}
}

func WithWebhookMsgNotifyEventPushInterval(pushInterval time.Duration) Option {
	return func(opts *Options) {
		opts.Webhook.MsgNotifyEventPushInterval = pushInterval
	}
}

func WithWebhookMsgNotifyEventCountPerPush(countPerPush int) Option {
	return func(opts *Options) {
		opts.Webhook.MsgNotifyEventCountPerPush = countPerPush
	}
}

func WithWebhookMsgNotifyEventRetryMaxCount(retryMaxCount int) Option {
	return func(opts *Options) {
		opts.Webhook.MsgNotifyEventRetryMaxCount = retryMaxCount
	}
}

func WithClusterNodeId(nodeId uint64) Option {
	return func(opts *Options) {
		opts.Cluster.NodeId = nodeId
	}
}

func WithClusterAddr(addr string) Option {
	return func(opts *Options) {
		opts.Cluster.Addr = addr
	}
}

func WithClusterGRPCAddr(grpcAddr string) Option {
	return func(opts *Options) {
		opts.Cluster.GRPCAddr = grpcAddr
	}
}

func WithClusterServerAddr(serverAddr string) Option {
	return func(opts *Options) {
		opts.Cluster.ServerAddr = serverAddr
	}
}

func WithClusterReqTimeout(reqTimeout time.Duration) Option {
	return func(opts *Options) {
		opts.Cluster.ReqTimeout = reqTimeout
	}
}

func WithClusterRole(role Role) Option {
	return func(opts *Options) {
		opts.Cluster.Role = role
	}
}

func WithClusterSeed(seed string) Option {
	return func(opts *Options) {
		opts.Cluster.Seed = seed
	}
}

func WithClusterSlotReplicaCount(slotReplicaCount int) Option {
	return func(opts *Options) {
		opts.Cluster.SlotReplicaCount = slotReplicaCount
	}
}

func WithClusterChannelReplicaCount(channelReplicaCount int) Option {
	return func(opts *Options) {
		opts.Cluster.ChannelReplicaCount = channelReplicaCount
	}
}

func WithClusterSlotCount(slotCount int) Option {
	return func(opts *Options) {
		opts.Cluster.SlotCount = slotCount
	}
}

func WithClusterNodes(nodes []*Node) Option {
	return func(opts *Options) {
		opts.Cluster.Nodes = nodes
	}
}

func WithClusterPeerRPCMsgTimeout(peerRPCMsgTimeout time.Duration) Option {
	return func(opts *Options) {
		opts.Cluster.PeerRPCMsgTimeout = peerRPCMsgTimeout
	}
}

func WithClusterPeerRPCTimeoutScanInterval(peerRPCTimeoutScanInterval time.Duration) Option {
	return func(opts *Options) {
		opts.Cluster.PeerRPCTimeoutScanInterval = peerRPCTimeoutScanInterval
	}
}

func WithClusterHeartbeatIntervalTick(heartbeatIntervalTick int) Option {
	return func(opts *Options) {
		opts.Cluster.HeartbeatIntervalTick = heartbeatIntervalTick
	}
}

func WithClusterElectionIntervalTick(electionIntervalTick int) Option {
	return func(opts *Options) {
		opts.Cluster.ElectionIntervalTick = electionIntervalTick
	}
}

func WithClusterTickInterval(tickInterval time.Duration) Option {
	return func(opts *Options) {
		opts.Cluster.TickInterval = tickInterval
	}

}

func WithClusterChannelReactorSubCount(channelReactorSubCount int) Option {
	return func(opts *Options) {
		opts.Cluster.ChannelReactorSubCount = channelReactorSubCount
	}
}

func WithClusterSlotReactorSubCount(slotReactorSubCount int) Option {
	return func(opts *Options) {
		opts.Cluster.SlotReactorSubCount = slotReactorSubCount
	}
}

func WithClusterPongMaxTick(pongMaxTick int) Option {
	return func(opts *Options) {
		opts.Cluster.PongMaxTick = pongMaxTick
	}
}

func WithTraceEndpoint(endpoint string) Option {
	return func(opts *Options) {
		opts.Trace.Endpoint = endpoint
	}
}

func WithTraceServiceName(serviceName string) Option {
	return func(opts *Options) {
		opts.Trace.ServiceName = serviceName
	}
}

func WithTraceServiceHostName(serviceHostName string) Option {
	return func(opts *Options) {
		opts.Trace.ServiceHostName = serviceHostName
	}
}

func WithTracePrometheusApiUrl(prometheusApiUrl string) Option {
	return func(opts *Options) {
		opts.Trace.PrometheusApiUrl = prometheusApiUrl
	}
}

func WithReactorChannelSubCount(channelSubCount int) Option {
	return func(opts *Options) {
		opts.Reactor.ChannelSubCount = channelSubCount
	}
}

func WithReactorUserSubCount(userSubCount int) Option {
	return func(opts *Options) {
		opts.Reactor.UserSubCount = userSubCount
	}
}

func WithReactorUserNodePingTick(userNodePingTick int) Option {
	return func(opts *Options) {
		opts.Reactor.UserNodePingTick = userNodePingTick
	}
}

func WithReactorUserNodePongTimeoutTick(userNodePongTimeoutTick int) Option {
	return func(opts *Options) {
		opts.Reactor.UserNodePongTimeoutTick = userNodePongTimeoutTick
	}
}

func WithProcessAuthPoolSize(authPoolSize int) Option {
	return func(opts *Options) {
		opts.Process.AuthPoolSize = authPoolSize
	}
}

func WithDeliverDeliverrCount(deliverrCount int) Option {
	return func(opts *Options) {
		opts.Deliver.DeliverrCount = deliverrCount
	}
}

func WithDeliverMaxRetry(maxRetry int) Option {
	return func(opts *Options) {
		opts.Deliver.MaxRetry = maxRetry
	}
}

func WithDeliverMaxDeliverSizePerNode(maxDeliverSizePerNode uint64) Option {
	return func(opts *Options) {
		opts.Deliver.MaxDeliverSizePerNode = maxDeliverSizePerNode
	}
}

func WithDbShardNum(shardNum int) Option {
	return func(opts *Options) {
		opts.Db.ShardNum = shardNum
	}
}

func WithDbSlotShardNum(slotShardNum int) Option {
	return func(opts *Options) {
		opts.Db.SlotShardNum = slotShardNum
	}
}

func WithOpts(opt ...Option) Option {
	return func(opts *Options) {
		for _, o := range opt {
			o(opts)
		}
	}
}<|MERGE_RESOLUTION|>--- conflicted
+++ resolved
@@ -205,7 +205,6 @@
 	// MessageMaxRetryCount int           // 消息最大重试次数
 	// TimeoutScanInterval time.Duration // 每隔多久扫描一次超时队列，看超时队列里是否有需要重试的消息
 
-<<<<<<< HEAD
 	Deliver struct {
 		DeliverrCount         int    // 投递者数量
 		MaxRetry              int    // 最大重试次数
@@ -225,10 +224,7 @@
 		Expire time.Duration // jwt expire
 		Issuer string        // jwt 发行者名字
 	}
-=======
-	DeadlockCheck bool // 是否开启死锁检查
-	PprofOn       bool // 是否开启pprof
->>>>>>> e82a6da9
+	PprofOn bool // 是否开启pprof
 }
 
 func NewOptions(op ...Option) *Options {
@@ -501,9 +497,6 @@
 		o.ManagerTokenOn = true
 	}
 
-	deadlock.Opts.Disable = !o.DeadlockCheck
-	// deadlock.Opts.Disable = false
-
 	o.External.IP = o.getString("external.ip", o.External.IP)
 	o.External.TCPAddr = o.getString("external.tcpAddr", o.External.TCPAddr)
 	o.External.WSAddr = o.getString("external.wsAddr", o.External.WSAddr)
@@ -583,8 +576,6 @@
 		}
 	}
 
-	o.DeadlockCheck = o.getBool("deadlockCheck", o.DeadlockCheck)
-
 	o.ConfigureDataDir() // 数据目录
 	o.configureLog(vp)   // 日志配置
 
@@ -621,7 +612,6 @@
 		o.External.APIUrl = fmt.Sprintf("http://%s:%d", ip, portInt64)
 	}
 
-<<<<<<< HEAD
 	// =================== cluster ===================
 	o.Cluster.NodeId = o.getUint64("cluster.nodeId", o.Cluster.NodeId)
 	defaultPort := ""
@@ -708,6 +698,11 @@
 
 	// =================== auth ===================
 	o.configureAuth()
+	o.DeadlockCheck = o.getBool("deadlockCheck", o.DeadlockCheck)
+
+	deadlock.Opts.Disable = !o.DeadlockCheck
+
+	o.PprofOn = o.getBool("pprofOn", o.PprofOn)
 
 }
 
@@ -816,14 +811,6 @@
 	})
 
 	o.Auth.Users = usersCfgs
-=======
-	o.DeadlockCheck = o.getBool("deadlockCheck", o.DeadlockCheck)
-
-	deadlock.Opts.Disable = !o.DeadlockCheck
-
-	o.PprofOn = o.getBool("pprofOn", o.PprofOn)
-
->>>>>>> e82a6da9
 }
 
 func (o *Options) ConfigureDataDir() {
