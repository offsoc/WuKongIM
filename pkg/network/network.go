--- conflicted
+++ resolved
@@ -195,12 +195,7 @@
 		return nil, err
 	}
 	defer resp.Body.Close()
-<<<<<<< HEAD
-	respData, err := ioutil.ReadAll(resp.Body)
-=======
 	respData, err := io.ReadAll(resp.Body)
-	fmt.Println(string(respData))
->>>>>>> a43c3e33
 	if err != nil {
 		return []byte(""), err
 	}
