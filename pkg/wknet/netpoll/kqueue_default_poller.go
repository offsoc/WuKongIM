--- conflicted
+++ resolved
@@ -1,188 +1,181 @@
-// Copyright 2023 tangtao. All rights reserved.
-// Use of this source code is governed by an MIT-style
-// license that can be found in the LICENSE file.
-
-//go:build (freebsd || dragonfly || darwin) && !poll_opt
-// +build freebsd dragonfly darwin
-// +build !poll_opt
-
-package netpoll
-
-import (
-	"fmt"
-	"os"
-	"runtime"
-	"syscall"
-
-	"github.com/WuKongIM/WuKongIM/pkg/wklog"
-	"go.uber.org/atomic"
-	"go.uber.org/zap"
-	"golang.org/x/sys/unix"
-)
-
-type Poller struct {
-	fd int
-	wklog.Log
-	shutdown atomic.Bool
-	name     string
-}
-
-// NewPoller instantiates a poller.
-func NewPoller(index int, name string) *Poller {
-	poller := new(Poller)
-	poller.name = name
-	var err error
-	if poller.fd, err = unix.Kqueue(); err != nil {
-		panic(err)
-	}
-	if _, err = unix.Kevent(poller.fd, []unix.Kevent_t{{
-		Ident:  0,
-		Filter: unix.EVFILT_USER,
-		Flags:  unix.EV_ADD | unix.EV_CLEAR,
-	}}, nil, nil); err != nil {
-		_ = poller.close()
-		poller = nil
-		panic(err)
-	}
-<<<<<<< HEAD
-	poller.Log = wklog.NewWKLog(fmt.Sprintf("KqueuePoller-%s", name))
-=======
-	poller.Log = wklog.NewWKLog(fmt.Sprintf("KqueuePoller-%s[%d]", name, index))
->>>>>>> a43c3e33
-	return poller
-}
-
-// Polling blocks the current goroutine, waiting for network-events.
-func (p *Poller) Polling(callback func(fd int, event PollEvent) error) error {
-	el := newEventList(InitPollEventsCap)
-	var (
-		ts  unix.Timespec // 超时
-		tsp *unix.Timespec
-	)
-	p.shutdown.Store(false)
-	for !p.shutdown.Load() {
-		n, err := unix.Kevent(p.fd, nil, el.events, tsp)
-
-		if n == 0 || (n < 0 && err == unix.EINTR) {
-			tsp = nil
-			runtime.Gosched()
-			continue
-		} else if err != nil {
-			p.Error("unix.Kevent: error occurs in event-loop", zap.Error(err))
-			return err
-		}
-		tsp = &ts
-		var triggerRead, triggerWrite, triggerHup bool
-		var pollEvent PollEvent
-		for i := 0; i < n; i++ {
-			evt := &el.events[i]
-
-			var fd = int(evt.Ident)
-			if fd != 0 {
-				pollEvent = PollEventUnknown
-				triggerRead = evt.Filter&syscall.EVFILT_READ == syscall.EVFILT_READ
-				triggerWrite = evt.Filter&syscall.EVFILT_WRITE == syscall.EVFILT_WRITE
-				triggerHup = evt.Flags&syscall.EV_EOF != 0
-
-				// p.Debug("poll....", zap.Int("fd", fd), zap.Bool("read", triggerRead), zap.Bool("write", triggerWrite), zap.Bool("hup", triggerHup))
-
-				if triggerHup {
-					pollEvent = PollEventClose
-				} else if triggerRead {
-					pollEvent = PollEventRead
-				}
-				if pollEvent != PollEventUnknown {
-					switch err = callback(fd, pollEvent); err {
-					case nil:
-					default:
-						p.Error("error occurs in event-loop", zap.Error(err))
-					}
-				}
-				if triggerWrite && !triggerHup {
-					switch err = callback(fd, PollEventWrite); err {
-					case nil:
-					default:
-						p.Error("error occurs in event-loop", zap.Error(err))
-					}
-				}
-
-			} else {
-				p.Debug("trigger......")
-			}
-
-		}
-		if n == el.size {
-			el.expand()
-		} else if n < el.size>>1 {
-			el.shrink()
-		}
-	}
-	_ = p.close()
-<<<<<<< HEAD
-	p.Debug("exits")
-=======
->>>>>>> a43c3e33
-	return nil
-}
-
-// AddRead registers the given file-descriptor with readable event to the poller.
-func (p *Poller) AddRead(fd int) error {
-	// fmt.Println("AddRead---->", fd)
-	_, err := unix.Kevent(p.fd, []unix.Kevent_t{
-		{Ident: uint64(fd), Flags: unix.EV_ADD, Filter: unix.EVFILT_READ},
-	}, nil, nil)
-	return os.NewSyscallError("kevent add", err)
-}
-
-func (p *Poller) AddWrite(fd int) error {
-	// fmt.Println("AddWrite---->", fd)
-	_, err := unix.Kevent(p.fd, []unix.Kevent_t{
-		{Ident: uint64(fd), Flags: unix.EV_ADD, Filter: unix.EVFILT_WRITE},
-	}, nil, nil)
-	return os.NewSyscallError("kevent add", err)
-}
-
-// DeleteRead deletes the given file-descriptor from the poller.
-func (p *Poller) DeleteRead(fd int) error {
-	_, err := unix.Kevent(p.fd, []unix.Kevent_t{
-		{Ident: uint64(fd), Flags: unix.EV_DELETE, Filter: unix.EVFILT_READ},
-	}, nil, nil)
-	return os.NewSyscallError("kevent delete", err)
-}
-
-// DeleteWrite deletes the given file-descriptor from the poller.
-func (p *Poller) DeleteWrite(fd int) error {
-	_, err := unix.Kevent(p.fd, []unix.Kevent_t{
-		{Ident: uint64(fd), Flags: unix.EV_DELETE, Filter: unix.EVFILT_WRITE},
-	}, nil, nil)
-	return os.NewSyscallError("kevent delete", err)
-}
-
-func (p *Poller) DeleteReadAndWrite(fd int) error {
-
-	_, err := unix.Kevent(p.fd, []unix.Kevent_t{
-		{Ident: uint64(fd), Flags: unix.EV_DELETE, Filter: unix.EVFILT_READ},
-		{Ident: uint64(fd), Flags: unix.EV_DELETE, Filter: unix.EVFILT_WRITE},
-	}, nil, nil)
-	return os.NewSyscallError("kevent delete", err)
-}
-
-func (p *Poller) Delete(fd int) error {
-	return p.DeleteReadAndWrite(fd)
-}
-
-func (p *Poller) Close() error {
-	p.Debug("close")
-	p.shutdown.Store(true)
-	p.trigger()
-	return nil
-}
-
-// close closes the poller.
-func (p *Poller) close() error {
-	return os.NewSyscallError("close", unix.Close(p.fd))
-}
-
-func (p *Poller) trigger() {
-	_, _ = unix.Kevent(p.fd, []unix.Kevent_t{{Ident: 0, Filter: unix.EVFILT_USER, Fflags: unix.NOTE_TRIGGER}}, nil, nil)
-}
+// Copyright 2023 tangtao. All rights reserved.
+// Use of this source code is governed by an MIT-style
+// license that can be found in the LICENSE file.
+
+//go:build (freebsd || dragonfly || darwin) && !poll_opt
+// +build freebsd dragonfly darwin
+// +build !poll_opt
+
+package netpoll
+
+import (
+	"fmt"
+	"os"
+	"runtime"
+	"syscall"
+
+	"github.com/WuKongIM/WuKongIM/pkg/wklog"
+	"go.uber.org/atomic"
+	"go.uber.org/zap"
+	"golang.org/x/sys/unix"
+)
+
+type Poller struct {
+	fd int
+	wklog.Log
+	shutdown atomic.Bool
+	name     string
+}
+
+// NewPoller instantiates a poller.
+func NewPoller(index int, name string) *Poller {
+	poller := new(Poller)
+	poller.name = name
+	var err error
+	if poller.fd, err = unix.Kqueue(); err != nil {
+		panic(err)
+	}
+	if _, err = unix.Kevent(poller.fd, []unix.Kevent_t{{
+		Ident:  0,
+		Filter: unix.EVFILT_USER,
+		Flags:  unix.EV_ADD | unix.EV_CLEAR,
+	}}, nil, nil); err != nil {
+		_ = poller.close()
+		poller = nil
+		panic(err)
+	}
+	poller.Log = wklog.NewWKLog(fmt.Sprintf("KqueuePoller-%s[%d]", name, index))
+	return poller
+}
+
+// Polling blocks the current goroutine, waiting for network-events.
+func (p *Poller) Polling(callback func(fd int, event PollEvent) error) error {
+	el := newEventList(InitPollEventsCap)
+	var (
+		ts  unix.Timespec // 超时
+		tsp *unix.Timespec
+	)
+	p.shutdown.Store(false)
+	for !p.shutdown.Load() {
+		n, err := unix.Kevent(p.fd, nil, el.events, tsp)
+
+		if n == 0 || (n < 0 && err == unix.EINTR) {
+			tsp = nil
+			runtime.Gosched()
+			continue
+		} else if err != nil {
+			p.Error("unix.Kevent: error occurs in event-loop", zap.Error(err))
+			return err
+		}
+		tsp = &ts
+		var triggerRead, triggerWrite, triggerHup bool
+		var pollEvent PollEvent
+		for i := 0; i < n; i++ {
+			evt := &el.events[i]
+
+			var fd = int(evt.Ident)
+			if fd != 0 {
+				pollEvent = PollEventUnknown
+				triggerRead = evt.Filter&syscall.EVFILT_READ == syscall.EVFILT_READ
+				triggerWrite = evt.Filter&syscall.EVFILT_WRITE == syscall.EVFILT_WRITE
+				triggerHup = evt.Flags&syscall.EV_EOF != 0
+
+				// p.Debug("poll....", zap.Int("fd", fd), zap.Bool("read", triggerRead), zap.Bool("write", triggerWrite), zap.Bool("hup", triggerHup))
+
+				if triggerHup {
+					pollEvent = PollEventClose
+				} else if triggerRead {
+					pollEvent = PollEventRead
+				}
+				if pollEvent != PollEventUnknown {
+					switch err = callback(fd, pollEvent); err {
+					case nil:
+					default:
+						p.Error("error occurs in event-loop", zap.Error(err))
+					}
+				}
+				if triggerWrite && !triggerHup {
+					switch err = callback(fd, PollEventWrite); err {
+					case nil:
+					default:
+						p.Error("error occurs in event-loop", zap.Error(err))
+					}
+				}
+
+			} else {
+				p.Debug("trigger......")
+			}
+
+		}
+		if n == el.size {
+			el.expand()
+		} else if n < el.size>>1 {
+			el.shrink()
+		}
+	}
+	_ = p.close()
+	p.Debug("exits")
+	return nil
+}
+
+// AddRead registers the given file-descriptor with readable event to the poller.
+func (p *Poller) AddRead(fd int) error {
+	// fmt.Println("AddRead---->", fd)
+	_, err := unix.Kevent(p.fd, []unix.Kevent_t{
+		{Ident: uint64(fd), Flags: unix.EV_ADD, Filter: unix.EVFILT_READ},
+	}, nil, nil)
+	return os.NewSyscallError("kevent add", err)
+}
+
+func (p *Poller) AddWrite(fd int) error {
+	// fmt.Println("AddWrite---->", fd)
+	_, err := unix.Kevent(p.fd, []unix.Kevent_t{
+		{Ident: uint64(fd), Flags: unix.EV_ADD, Filter: unix.EVFILT_WRITE},
+	}, nil, nil)
+	return os.NewSyscallError("kevent add", err)
+}
+
+// DeleteRead deletes the given file-descriptor from the poller.
+func (p *Poller) DeleteRead(fd int) error {
+	_, err := unix.Kevent(p.fd, []unix.Kevent_t{
+		{Ident: uint64(fd), Flags: unix.EV_DELETE, Filter: unix.EVFILT_READ},
+	}, nil, nil)
+	return os.NewSyscallError("kevent delete", err)
+}
+
+// DeleteWrite deletes the given file-descriptor from the poller.
+func (p *Poller) DeleteWrite(fd int) error {
+	_, err := unix.Kevent(p.fd, []unix.Kevent_t{
+		{Ident: uint64(fd), Flags: unix.EV_DELETE, Filter: unix.EVFILT_WRITE},
+	}, nil, nil)
+	return os.NewSyscallError("kevent delete", err)
+}
+
+func (p *Poller) DeleteReadAndWrite(fd int) error {
+
+	_, err := unix.Kevent(p.fd, []unix.Kevent_t{
+		{Ident: uint64(fd), Flags: unix.EV_DELETE, Filter: unix.EVFILT_READ},
+		{Ident: uint64(fd), Flags: unix.EV_DELETE, Filter: unix.EVFILT_WRITE},
+	}, nil, nil)
+	return os.NewSyscallError("kevent delete", err)
+}
+
+func (p *Poller) Delete(fd int) error {
+	return p.DeleteReadAndWrite(fd)
+}
+
+func (p *Poller) Close() error {
+	p.Debug("close")
+	p.shutdown.Store(true)
+	p.trigger()
+	return nil
+}
+
+// close closes the poller.
+func (p *Poller) close() error {
+	return os.NewSyscallError("close", unix.Close(p.fd))
+}
+
+func (p *Poller) trigger() {
+	_, _ = unix.Kevent(p.fd, []unix.Kevent_t{{Ident: 0, Filter: unix.EVFILT_USER, Fflags: unix.NOTE_TRIGGER}}, nil, nil)
+}