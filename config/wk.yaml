--- conflicted
+++ resolved
@@ -4,11 +4,7 @@
 mode: "release" # 运行模式 模式 debug 测试 release 正式 bench 压力测试
 #addr: "tcp://0.0.0.0:5100" # tcp监听地址
 #httpAddr: "0.0.0.0:5001" #  http api的监听地址  默认：0.0.0.0:5001
-<<<<<<< HEAD
-#dataDir: "wukongim" # 数据存储目录
-=======
 rootDir: "./wukongimdata" # 数据存储目录
->>>>>>> 8cec7d82
 #tokenAuthOn: false # 是否开启token验证 默认为false，如果不开启任何人都可以连接到此节点，生产环境建议开启
 #managerUID: "" # 管理员UID  默认为 ____manager
 #managerToken: "" # 管理员token 如果此字段有值，则API接口需要在请求头中添加token字段，值为此字段的值
