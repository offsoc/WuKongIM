package cmd

import (
	"fmt"
	"log"
	"os"
	"os/exec"
	"path"
	"path/filepath"
	"strconv"
	"strings"

	"github.com/WuKongIM/WuKongIM/internal/server"
	"github.com/WuKongIM/WuKongIM/pkg/wklog"
	"github.com/judwhite/go-svc"
	"github.com/spf13/cobra"
	"github.com/spf13/viper"
	"go.uber.org/zap"
)

var (
	cfgFile             string
	ignoreMissingConfig bool // 配置文件是否可以不存在，如果配置了配置文件，但是不存在，则忽略
	serverOpts          = server.NewOptions()
	mode                string
	daemon              bool
	pidfile             string = "WukongimPID"
	installDir          string
	rootCmd             = &cobra.Command{
		Use:   "wk",
		Short: "WuKongIM, a sleek and high-performance instant messaging platform.",
		Long:  `WuKongIM, a sleek and high-performance instant messaging platform. For more details, please refer to the documentation: https://githubim.com`,
		CompletionOptions: cobra.CompletionOptions{
			DisableDefaultCmd: true,
		},
		Run: func(cmd *cobra.Command, args []string) {
			initServer()
		},
	}
)

func init() {

	homeDir, err := server.GetHomeDir()
	if err != nil {
		log.Fatal(err)
	}
	installDir = homeDir

	cobra.OnInitialize(initConfig)

	rootCmd.PersistentFlags().StringVar(&cfgFile, "config", "", "config file")
<<<<<<< HEAD
	rootCmd.PersistentFlags().StringVar(&mode, "mode", "", "mode")
=======
	rootCmd.PersistentFlags().BoolVarP(&ignoreMissingConfig, "ignoreMissingConfig", "i", false, "Whether the configuration file can not exist. If the configuration file is configured but does not exist, it will be ignored")
	rootCmd.PersistentFlags().StringVar(&mode, "mode", "debug", "mode")
>>>>>>> 60c98ae4
	// 后台运行
	rootCmd.PersistentFlags().BoolVarP(&daemon, "daemon", "d", false, "run in daemon mode")

}

func initConfig() {
	vp := viper.New()
	if strings.TrimSpace(cfgFile) != "" {
		vp.SetConfigFile(cfgFile)
		if err := vp.ReadInConfig(); err != nil {
			wklog.Error("read config file error", zap.Error(err))
			if !ignoreMissingConfig {
				panic(fmt.Errorf("read config file error: %s", err))
			}
		}
	}

	vp.SetEnvPrefix("wk")
	vp.SetEnvKeyReplacer(strings.NewReplacer(".", "_"))
	vp.AutomaticEnv()
	// 初始化服务配置
	if strings.TrimSpace(mode) != "" {
		serverOpts.Mode = server.Mode(mode)
	}
	serverOpts.ConfigureWithViper(vp)
}

func initServer() {
	logOpts := wklog.NewOptions()
	logOpts.Level = serverOpts.Logger.Level
	logOpts.LogDir = serverOpts.Logger.Dir
	logOpts.LineNum = serverOpts.Logger.LineNum
	wklog.Configure(logOpts)

	s := server.New(serverOpts)
	if daemon {
		filePath, _ := filepath.Abs(os.Args[0])
		args := os.Args[1:]
		newArgs := make([]string, 0)
		for _, arg := range args {
			if arg == "-d" || arg == "--daemon" {
				continue
			}
			newArgs = append(newArgs, arg)
		}
		cmd := exec.Command(filePath, newArgs...)
		// 将其他命令传入生成出的进程
		// cmd.Stdin = os.Stdin // 给新进程设置文件描述符，可以重定向到文件中
		// cmd.Stdout = os.Stdout
		// cmd.Stderr = os.Stderr
		err := cmd.Start() // 开始执行新进程，不等待新进程退出
		if err != nil {
			log.Fatal(err)
		}
		err = os.WriteFile(path.Join(installDir, pidfile), []byte(strconv.Itoa(cmd.Process.Pid)), 0644)
		if err != nil {
			log.Fatal(err)
		}
		os.Exit(0)
	} else {
		if err := svc.Run(s); err != nil {
			log.Fatal(err)
		}
	}

}
func addCommand(cmd CMD) {
	rootCmd.AddCommand(cmd.CMD())
}

func Execute() {
	ctx := &WuKongIMContext{}
	addCommand(newStopCMD(ctx))
	if err := rootCmd.Execute(); err != nil {
		fmt.Fprintln(os.Stderr, err)
		os.Exit(1)
	}
}<|MERGE_RESOLUTION|>--- conflicted
+++ resolved
@@ -50,12 +50,9 @@
 	cobra.OnInitialize(initConfig)
 
 	rootCmd.PersistentFlags().StringVar(&cfgFile, "config", "", "config file")
-<<<<<<< HEAD
-	rootCmd.PersistentFlags().StringVar(&mode, "mode", "", "mode")
-=======
+
 	rootCmd.PersistentFlags().BoolVarP(&ignoreMissingConfig, "ignoreMissingConfig", "i", false, "Whether the configuration file can not exist. If the configuration file is configured but does not exist, it will be ignored")
 	rootCmd.PersistentFlags().StringVar(&mode, "mode", "debug", "mode")
->>>>>>> 60c98ae4
 	// 后台运行
 	rootCmd.PersistentFlags().BoolVarP(&daemon, "daemon", "d", false, "run in daemon mode")
 
